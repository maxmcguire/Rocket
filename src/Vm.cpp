/*
 * RocketVM
 * Copyright (c) 2011 Max McGuire
 *
 * See copyright notice in COPYRIGHT
 */

extern "C"
{
#include "lua.h"
}

#include "Opcode.h"
#include "Vm.h"
#include "State.h"
#include "Gc.h"
#include "String.h"
#include "Table.h"
#include "Function.h"
<<<<<<< HEAD
#include "BaseLib.h"
=======
>>>>>>> 7d9b6664

#include <memory.h>
#include <stdlib.h>
#include <assert.h>
#include <string.h>
#include <math.h>

// Limit for table tag-method chains (to avoid loops)
#define MAXTAGLOOP	100

// Returns the line where we're currently executing in the function.
static int GetCurrentLine(CallFrame* frame)
{
    if (frame->function == NULL)
    {
        return -1;
    }
    Closure* closure = frame->function->closure;
    if (closure->c)
    {
        return -1;
    }
    Prototype* prototype = closure->lclosure.prototype;
    // Note, ip will be the next instruction we execute, so we need to
    // subtract one.
    int instruction = static_cast<int>(frame->ip - prototype->code - 1);
    return prototype->sourceLine[instruction];
}

void Vm_Error(lua_State* L, const char* format, ...)
{

    CallFrame* frame = State_GetCallFrame(L);

    // Add file:line information
    int line = GetCurrentLine(frame);
    if (line != -1)
    {
        char name[LUA_IDSIZE];
        Prototype_GetName(frame->function->closure->lclosure.prototype, name, LUA_IDSIZE);
        PushFString(L, "%s:%d ", name, line);
    }

    va_list argp;
    va_start(argp, format);
    PushVFString(L, format, argp);
    va_end(argp);

    if (line != -1)
    {
        // Concatenate the line info and the error message.
        Concat(L, 2);
    }

    State_Error(L);

}

static bool GetObjectName(lua_State* L, const CallFrame* frame, const Value* value, const char*& name, const char*& kind)
{

    if (frame->function == NULL || frame->function->closure->c)
    {
        // We only have information about Lua functions.
        return false;
    }

    // Check if the value is on the stack.
    if (value >= frame->stackBase && value < frame->stackTop)
    {
        int a = 0;
    }

    return false;

}

// Generates an error based on performing an operation on a value of an
// incorrect type. The op parameter is a string specifing the operation
// such as "call", "index", "perform arithmetic on", etc.
static void TypeError(lua_State* L, const Value* value, const char* op)
{

    const char* type = State_TypeName(L, Value_GetType(value));
    const char* name = NULL;
    const char* kind = NULL;

    if (GetObjectName(L, State_GetCallFrame(L), value, name, kind))
    {
        Vm_Error(L, "attempt to %s %s '%s' (a %s value)", op, kind, name, type);
    }
    else
    {
        Vm_Error(L, "attempt to %s a %s value", op, type);
    }

}

void ArithmeticError(lua_State* L, const Value* arg1, const Value* arg2)
{
    const Value* arg = Value_GetIsNumber(arg1) ? arg2 : arg1;
    TypeError(L, arg, "perform arithmetic on");
}

static Value* GetTagMethod(lua_State* L, const Value* value, TagMethod method)
{
    Table* metatable = Value_GetMetatable(L, value);
    if (metatable != NULL)
    {
        return Table_GetTable(L, metatable, L->tagMethodName[method]);
    }
    return NULL;
}

static void CallTagMethod2Result(lua_State* L, const Value* method, const Value* arg1, const Value* arg2, Value* result)
{
    PushValue(L, method);
    PushValue(L, arg1);
    PushValue(L, arg2);
    Vm_Call(L, L->stackTop - 3, 2, 1);
    *result = *(L->stackTop - 1);
    Pop(L, 1);
}

static void CallTagMethod3(lua_State* L, const Value* method, const Value* arg1, const Value* arg2, const Value* arg3)
{
    PushValue(L, method);
    PushValue(L, arg1);
    PushValue(L, arg2);
    PushValue(L, arg3);
    Vm_Call(L, L->stackTop - 4, 3, 0);
}

void Vm_SetTable(lua_State* L, Value* dst, Value* key, Value* value)
{

    for (int i = 0; i < MAXTAGLOOP; ++i)
    {

        Value* method = NULL;

        if (Value_GetIsTable(dst))
        {

            Table* table = dst->table;
            if (Table_Update(L, table, key, value))
            {
                return;
            }
        
            // The key doesn't exist in the table, so we need to call the
            // __newindex metamethod (if it exist), or insert the key.
            method = GetTagMethod(L, dst, TagMethod_NewIndex);
            if (method == NULL)
            {
                Table_Insert(L, table, key, value);
                return;
            }

        }
        else
        {
            method = GetTagMethod(L, dst, TagMethod_NewIndex);
            if (method == NULL)
            {
                TypeError(L, dst, "newindex");
            }
        }

        // If __newindex is a function, call it.
        if (Value_GetIsFunction(method))
        {
            CallTagMethod3(L, method, dst, key, value);       
            return;
        }

        // Repeat with the tag method.
        dst = method;
    
    }

}

void Vm_GetTable(lua_State* L, const Value* value, const Value* key, Value* dst)
{
    for (int i = 0; i < MAXTAGLOOP; ++i)
    {

        const Value* method = NULL;
        if (Value_GetIsTable(value))
        {
            const Value* result = Table_GetTable(L, value->table, key);
            if (result != NULL)
            {
                *dst = *result;
                return;
            }
        }
        method = GetTagMethod(L, value, TagMethod_Index);
        if (method == NULL)
        {
            if (!Value_GetIsTable(value))
            {
                // No metamethod.
                TypeError(L, value, "index");
            }
            break;
        }
        if (Value_GetIsFunction(method))
        {
            CallTagMethod2Result(L, method, value, key, dst);
            return;
        }
        else
        {
            // Assume the tag method is a table.
            value = method;
        }
    }
    SetNil(dst);
}

void Vm_GetGlobal(lua_State* L, const Value* key, Value* dst)
{
    Vm_GetTable(L, &L->globals, key, dst);
}

void Vm_SetGlobal(lua_State* L, Value* key, Value* value)
{
    Vm_SetTable(L, &L->globals, key, value);
}

// Overwrites the value of an element on the stack.
static inline void SetValue(lua_State* L, int index, const Value* value)
{
    if (value == NULL)
    {
        SetNil(L->stackBase + index);
    }
    else
    {
        L->stackBase[index] = *value;
    }
}

// Moves the results for a return operation to the base of the stack.
static void MoveResults(lua_State* L, Value* dst, Value* src, int numResults)
{
    // R(-1) = R(a), R(0) = R(start + 1), etc.
    if (numResults < 0)
    {
        numResults = static_cast<int>(L->stackTop - src);
    }
    for (int i = 0; i < numResults; ++i)
    {
        *dst = *src;
        ++src;
        ++dst;
    }
}

// Returns 0 or 1 depending on whether or not the values are equal
int Vm_ValuesEqual(const Value* arg1, const Value* arg2)
{
    // TODO: invoke metamethod.
    return Value_Equal(arg1, arg2);
}

int Vm_Less(const Value* arg1, const Value* arg2)
{
    if (arg1->tag != arg2->tag)
    {
        return 0;
    }
    if (Value_GetIsNumber(arg1))
    {
        return arg1->number < arg2->number;
    }
    else if (Value_GetIsString(arg1))
    {
        return String_Compare(arg1->string, arg2->string) < 0;
    }
    // TODO: Call the metamethod.
    return 0;
}

int ValuesLessEqual(const Value* arg1, const Value* arg2)
{
    if (arg1->tag != arg2->tag)
    {
        return 0;
    }
    if (Value_GetIsNumber(arg1))
    {
        return arg1->number <= arg2->number;
    }
    else if (Value_GetIsString(arg1))
    {
        return String_Compare(arg1->string, arg2->string) <= 0;
    }
    // TODO: Call the metamethod.
    return 0;
}

int GetBoolean(const Value* value)
{
    if (Value_GetIsNil(value) || (Value_GetIsBoolean(value) && !value->boolean))
    {
        return 0;
    }
    return 1;
}

const char* GetString(const Value* value)
{
    if (Value_GetIsString(value))
    {
        return String_GetData(value->string);
    }
    return NULL;
}

static lua_Number GetValueLength(lua_State* L, const Value* value)
{
    if (Value_GetIsString(value))
    {
        return static_cast<lua_Number>( value->string->length );
    }
    else if (Value_GetIsTable(value))
    {
        return static_cast<lua_Number>( Table_GetSize(L, value->table) );  
    }
    return 0.0;
}


extern "C" int Vm_Execute(lua_State* L, LClosure* closure);

// Executes the function on the top of the call stack.
static int Execute(lua_State* L, int numArgs)
{

    // Assembly language VM.
    /*
    {
        CallFrame* frame = State_GetCallFrame(L);
        LClosure* closure = &frame->function->closure->lclosure;
        return Vm_Execute(L, closure);
    }
    */

    // Form of arithmetic operators.
    #define ARITHMETIC(dst, arg1, arg2, op)                                     \
        if (Value_GetIsNumber((arg1)) && Value_GetIsNumber((arg2)))             \
        {                                                                       \
            lua_Number a = (arg1)->number;                                      \
            lua_Number b = (arg2)->number;                                      \
            (dst)->number = op(a, b);                                           \
        }                                                                       \
        else                                                                    \
        {                                                                       \
            frame->ip = ip;                                                     \
            ArithmeticError(L, arg1, arg2);                                     \
        }

    // Resolves a pseudoindex into a constant or a s5tack value.
    #define RESOLVE_RK(c)   \
        ((c) & 256) ? &constant[(c) & 255] : &stackBase[(c)]

    // Anything inside this function that can generate an error should be
    // wrapped in this macro which synchronizes the cached local variables.
    #define PROTECT(x) \
        frame->ip = ip; { x; }

    CallFrame* frame = State_GetCallFrame(L);

    assert( !frame->function->closure->c );
    LClosure* closure = &frame->function->closure->lclosure;

    Prototype* prototype = closure->prototype;

    const Instruction* ip  = prototype->code;
    const Instruction* end = ip + prototype->codeSize;

    register Value* stackBase = L->stackBase;
    register Value* constant  = prototype->constant;

    while (ip < end)
    {

        Instruction inst = *ip;
        ++ip;

        Opcode opcode = GET_OPCODE(inst); 
        int a = GET_A(inst);

        switch (opcode)
        {
        case Opcode_Move:
            {
                int b = GET_B(inst);
                stackBase[a] = L->stackBase[b];
            }
            break;
        case Opcode_LoadK:
            {
                int bx = GET_Bx(inst);
                assert(bx >= 0 && bx < prototype->numConstants);
                const Value* value = &constant[bx];
                stackBase[a] = *value;
            }
            break;
        case Opcode_LoadNil:
            {
                int b = GET_B(inst);
                for (int i = a; i <= b; ++i)
                {
                    SetNil(stackBase + i);
                }
            }
            break;
        case Opcode_LoadBool:
            {
                SetValue( &stackBase[a], GET_B(inst) != 0 );
                if (GET_C(inst))
                {
                    ++ip;
                }
            }
            break;
        case Opcode_Self:
            {
                PROTECT(
                    int b = GET_B(inst);
                    const Value* key = RESOLVE_RK( GET_C(inst) );
                    stackBase[a + 1] = stackBase[b];
                    Vm_GetTable(L, &stackBase[b], key, &stackBase[a]);
                )
            }
            break;
        case Opcode_Jmp:
            {
                int sbx = GET_sBx(inst);
                ip += sbx;
            }
            break;
        case Opcode_SetGlobal:
            {
                PROTECT(
                    int bx = GET_Bx(inst);
                    assert(bx >= 0 && bx < prototype->numConstants);
                    Value* key = &constant[bx];
                    Value* value = &stackBase[a];
                    Vm_SetGlobal(L, key, value);
                )
            }
            break;
        case Opcode_GetGlobal:
            {
                PROTECT(
                    int bx = GET_Bx(inst);
                    assert(bx >= 0 && bx < prototype->numConstants);
                    const Value* key = &constant[bx];
                    Vm_GetGlobal(L, key, &L->stackBase[a]);
                )
            }
            break;
        case Opcode_SetUpVal:
            {
                const Value* value = &stackBase[a];
                SetUpValue(closure, GET_B(inst), value);                    
            }
            break;
        case Opcode_GetUpVal:
            {
                const Value* value = GetUpValue(closure, GET_B(inst));
                SetValue(L, a, value);                    
            }
            break;
        case Opcode_GetTable:
            {
                PROTECT(
                    int b = GET_B(inst);
                    const Value* table = &stackBase[b];
                    const Value* key   = RESOLVE_RK( GET_C(inst) );
                    Vm_GetTable(L, table, key, &L->stackBase[a]);
                )
            }
            break;
        case Opcode_SetTable:
            {
                PROTECT(
                    Value* table = &stackBase[a];
                    Value* key   = RESOLVE_RK( GET_B(inst) );
                    Value* value = RESOLVE_RK( GET_C(inst) );
                    Vm_SetTable(L, table, key, value);
                )
            }
            break;
        case Opcode_Call:
            {
                PROTECT(
                    int numArgs     = GET_B(inst) - 1;
                    int numResults  = GET_C(inst) - 1;
                    Value* value   = &stackBase[a];
                    if (numArgs >= 0)
                    {
                        L->stackTop = value + numArgs;
                    }
                    Vm_Call(L, value, numArgs, numResults);
                    if (numResults >= 0)
                    {
                        // If we are expecting a specific number of results, then
                        // we have already prepared the destination registers in
                        // such a way that we don't want to adjust the stack top.
                        L->stackTop = frame->stackTop; 
                    }
                )
            }
            break;
        case Opcode_TailCall:
            {
                PROTECT(
                    // TODO: Implement as an actual tail call (more efficient).
                    int numArgs     = GET_B(inst) - 1;
                    Value* value   = &stackBase[a];
                    if (numArgs == -1)
                    {
                        // Use all of the values on the stack as arguments.
                        numArgs = static_cast<int>(L->stackTop - value) - 1;
                    }
                    Vm_Call(L, value, numArgs, -1);
                    int numResults = static_cast<int>(L->stackTop - value);
                    MoveResults(L, frame->function, &stackBase[a], numResults);
                    if (L->openUpValue != NULL)
                    {
                        CloseUpValues(L, stackBase);
                    }
                    return numResults;
                )
            }
            break;
        case Opcode_Return:
            {
                int numResults = GET_B(inst) - 1;
                MoveResults(L, frame->function, &stackBase[a], numResults);
                if (L->openUpValue != NULL)
                {
                    CloseUpValues(L, stackBase);
                }
                return numResults;
            }
            break;
        case Opcode_Add:
            {
                Value* dst         = &stackBase[a];
                const Value* arg1  = RESOLVE_RK( GET_B(inst) );
                const Value* arg2  = RESOLVE_RK( GET_C(inst) );
                ARITHMETIC( dst, arg1, arg2, luai_numadd );
            }
            break;
        case Opcode_Sub:
            {
                Value* dst         = &stackBase[a];
                const Value* arg1  = RESOLVE_RK( GET_B(inst) );
                const Value* arg2  = RESOLVE_RK( GET_C(inst) );
                ARITHMETIC( dst, arg1, arg2, luai_numsub );
            }
            break;
        case Opcode_Mul:
            {
                Value* dst         = &stackBase[a];
                const Value* arg1  = RESOLVE_RK( GET_B(inst) );
                const Value* arg2  = RESOLVE_RK( GET_C(inst) );
                ARITHMETIC( dst, arg1, arg2, luai_nummul );
            }
            break;
        case Opcode_Div:
            {
                Value* dst         = &stackBase[a];
                const Value* arg1  = RESOLVE_RK( GET_B(inst) );
                const Value* arg2  = RESOLVE_RK( GET_C(inst) );
                ARITHMETIC( dst, arg1, arg2, luai_numdiv );
            }
            break;
        case Opcode_Mod:
            {
                Value* dst         = &stackBase[a];
                const Value* arg1  = RESOLVE_RK( GET_B(inst) );
                const Value* arg2  = RESOLVE_RK( GET_C(inst) );
                ARITHMETIC( dst, arg1, arg2, luai_nummod );
            }
            break;
        case Opcode_Pow:
            {
                Value* dst         = &stackBase[a];
                const Value* arg1  = RESOLVE_RK( GET_B(inst) );
                const Value* arg2  = RESOLVE_RK( GET_C(inst) );
                ARITHMETIC( dst, arg1, arg2, luai_numpow );
            }
            break;
        case Opcode_Unm:
            {
                int b = GET_B(inst);
                Value* dst         = &stackBase[a];
                const Value* src   = &stackBase[b];
                if (Value_GetIsNumber(src))
                {
                    SetValue( dst, -src->number );
                }
                else
                {
                    // No metamethod support yet.
                    assert(0);
                }
            }
            break;
        case Opcode_Eq:
            {
                const Value* arg1 = RESOLVE_RK( GET_B(inst) );
                const Value* arg2 = RESOLVE_RK( GET_C(inst) );
                if (Vm_ValuesEqual(arg1, arg2) != a)
                {
                    ++ip;
                }
            }
            break;
        case Opcode_Lt:
            {
                const Value* arg1 = RESOLVE_RK( GET_B(inst) );
                const Value* arg2 = RESOLVE_RK( GET_C(inst) );
                if (Vm_Less(arg1, arg2) != a)
                {
                    ++ip;
                }
            }
            break;
        case Opcode_Le:
            {
                const Value* arg1 = RESOLVE_RK( GET_B(inst) );
                const Value* arg2 = RESOLVE_RK( GET_C(inst) );
                if (ValuesLessEqual(arg1, arg2) != a)
                {
                    ++ip;
                }
            }
            break;
        case Opcode_NewTable:
            {
                SetValue( &stackBase[a], Table_Create(L) );
            }
            break;
        case Opcode_Closure:
            {

                int bx = GET_Bx(inst);

                Prototype* p = prototype->prototype[bx];
                Closure* c = Closure_Create(L, p);

                for (int i = 0; i < p->numUpValues; ++i)
                {
                    int inst = *ip;
                    ++ip;
                    int b = GET_B(inst);
                    if ( GET_OPCODE(inst) == Opcode_Move )
                    {
                        c->lclosure.upValue[i] = NewUpValue(L, &stackBase[b]);
                    }
                    else
                    {
                        assert( GET_OPCODE(inst) == Opcode_GetUpVal );
                        c->lclosure.upValue[i] = closure->upValue[b];
                    }
                }

                SetValue( &stackBase[a], c );

            }
            break;
        case Opcode_Close:
            {
                CloseUpValues(L, &stackBase[a]);
            }
            break;
        case Opcode_ForPrep:
            {
                int sbx = GET_sBx(inst);
                stackBase[a].number -= stackBase[a + 2].number;
                ip += sbx;
            }
            break;
        case Opcode_ForLoop:
            {
                Value* iterator = &stackBase[a];
                iterator->number += stackBase[a + 2].number;
                if (iterator->number <= stackBase[a + 1].number)
                {
                    int sbx = GET_sBx(inst);
                    ip += sbx;
                    CopyValue( &stackBase[a + 3], iterator );
                }
            }
            break;
        case Opcode_TForLoop:
            {
                PROTECT(
                    int numResults = GET_C(inst);
                    Value* base = &stackBase[a + 3];

                    // Move the function and parameters into place.
                    base[0] = stackBase[a];     // Iterator function.
                    base[1] = stackBase[a + 1]; // State.
                    base[2] = stackBase[a + 2]; // Enumeration index.
                    L->stackTop = base + 3;

                    Vm_Call(L, base, 2, numResults);

                    if (!Value_GetIsNil(base))
                    {
                        stackBase[a + 2] = stackBase[a + 3];
                    }
                    else
                    {
                        ++ip;
                    }
                )
            }
            break;
        case Opcode_Test:
            {
                int c = GET_C(inst);
                const Value* value = &stackBase[a];
                if ( GetBoolean( value ) != c )
                {
                    ++ip;
                }
            }
            break;
        case Opcode_TestSet:
            {
                int b = GET_B(inst);
                int c = GET_C(inst);
                const Value* value = &stackBase[b];
                if ( GetBoolean( value ) != c )
                {
                    ++ip;
                }
                else
                {
                    stackBase[a] = *value;
                }
            }
            break;
        case Opcode_Not:
            {
                int b = GET_B(inst);
                Value* dst         = &stackBase[a];
                const Value* src   = &stackBase[b];
                SetValue( dst, GetBoolean(src) == 0 );
            }
            break;
        case Opcode_Concat:
            {
                PROTECT(
                    int b = GET_B(inst);
                    int c = GET_C(inst);
                    Value* dst     = &stackBase[a];
                    Value* start   = &stackBase[b];
                    Value* end     = &stackBase[c];
                    Concat( L, dst, start, end );
                )
            }
            break;
        case Opcode_SetList:
            {
                PROTECT(
                    Value* dst = &stackBase[a];
                    assert( Value_GetIsTable(dst) );
                    Table* table = dst->table;
                    int b = GET_B(inst);
                    int c = GET_C(inst);
                    if (c == 0)
                    {
                        c = *static_cast<const int*>(ip);
                        ++ip;
                    }
                    int offset = (c - 1) * LFIELDS_PER_FLUSH;
                    if (b == 0)
                    {
                        // Initialize will all of the elements on the stack.
                        b = static_cast<int>(L->stackTop - stackBase) - a - 1;
                    }
                    for (int i = 1; i <= b; ++i)
                    {
                        Value* value = &stackBase[a + i];
                        Table_SetTable(L, table, i + offset, value);
                    }
                )
            }
            break;
        case Opcode_Len:
            {
                PROTECT(
                    int b = GET_B(inst);
                    Value* dst         = &stackBase[a];
                    const Value* arg   = &stackBase[b];
                    SetValue( dst, GetValueLength(L, arg) );
                )
            }
            break;
        case Opcode_VarArg:
            {
                int numVarArgs = numArgs - prototype->numParams;
                int num = GET_B(inst) - 1;
                if (num < 0)
                {
                    num = numVarArgs;
                    L->stackTop = stackBase + a + num;
                }
                Value* dst = &stackBase[a];
                Value* src = stackBase - numVarArgs;
                for (int i = 0; i < num; ++i)
                {
                    *dst = *src;
                    ++dst;
                    ++src;
                }
            }
            break;
        default:
            // Unimplemented opcode!
            assert(0);
        }
        
    }

    return 0;

}

int Vm_ProtectedCall(lua_State* L, Value* value, int numArgs, int numResults, Value* errorFunc)
{

    ErrorHandler* oldErrorHandler = L->errorHandler;
    
    ErrorHandler errorHandler;
    L->errorHandler = &errorHandler;

    // Save off the pre-call state so we can restore it in the case of an error.
    CallFrame* oldFrame = L->callStackTop;
    Value*     oldBase  = L->stackBase;

    int result = setjmp(errorHandler.jump);

    if (result != 0)
    {
        // An error occured.

        // For certain types of errors, there will be an error message on the
        // top of the stack.
        Value* errorMessage = L->stackTop - 1;

        // Restore the pre-call state.
        L->stackBase    = oldBase;
        L->callStackTop = oldFrame;
        L->stackTop     = value;

        if (errorFunc != NULL)
        {
            PushValue(L, errorFunc);
            errorFunc = L->stackTop - 1;
        }

        Value message;
        switch (result)
        {
        case LUA_ERRMEM:
            SetValue( &message, String_Create(L, "not enough memory") );
            break;
        case LUA_ERRRUN:
        case LUA_ERRSYNTAX:
            message = *errorMessage;
            break;
        default:
            // LUA_ERRERR should only be generated by this function.
            assert( result != LUA_ERRERR );
            SetNil(&message);
        }
        PushValue(L, &message);

        if (errorFunc != NULL)
        {
            // Call the error function.
            if (Vm_ProtectedCall(L, errorFunc, 1, 1, NULL) != 0)
            {
                SetValue( L->stackTop - 1, String_Create(L, "error in error handling") );
                result = LUA_ERRERR;
            }
        }

    }
    else
    {
        Vm_Call(L, value, numArgs, numResults);
    }

    // Restore any previously set error handler.
    L->errorHandler = oldErrorHandler;
    return result;

}

// Calls the specified value. The value should be on the stack with its
// arguments following it. Returns the number of results from the funtion
// which are on the stack starting at the position where the function was.
void Vm_Call(lua_State* L, Value* value, int numArgs, int numResults)
{

    if (numArgs == -1)
    {
        numArgs = static_cast<int>(L->stackTop - value) - 1;
    }

    if (!Value_GetIsFunction(value))
    {
        // Try the "call" tag method.
        const Value* method = GetTagMethod(L, value, TagMethod_Call);
        if (method == NULL || !Value_GetIsFunction(method))
        {
            TypeError(L, (method ? method : value), "call");
        }
        // Move the method onto the stack before the function so we can
        // call it.
        for (Value* q = value + numArgs + 1; q > value; q--)
        {
            *q = *(q - 1);
        }
        *value = *method;
        ++L->stackTop;
        ++numArgs;
    }

    Closure* closure = value->closure;

    // Push into the call stack.
    CallFrame* frame = L->callStackTop;
    ++L->callStackTop;

    frame->function = value;

    int result = 0;
    
    // Adjust the stack to begin with the first function argument and include
    // all of the arguments.

    Value* oldBase = L->stackBase;
    Value* oldTop  = L->stackTop;

    if (closure->c)
    {

        L->stackBase = value + 1;
        L->stackTop  = L->stackBase + numArgs;

        // Store the stack information for debugging.
        frame->stackBase = L->stackBase;
        frame->stackTop  = L->stackTop;

        result = closure->cclosure.function(L);
        if (result >= 0)
        {
            MoveResults(L, value, L->stackTop - result, result);
        }

    }
    else
    {

        // The Lua stack is setup like this when the function accepts a variable
        // number of arguments:

        //  +------------+
        //  |  function  |
        //  +------------+
        //  |            |
        //  . fixed args .
        //  |            |
        //  +------------+
        //  |            |
        //  .  var args  .
        //  |            |
        //  +------------+ <--- base
        //  |            |
        //  . fixed args .
        //  |            |
        //  +------------+
        //  |            |
        //  .   locals   .
        //  |            |
        //  +------------+

        // The fixed arguments are duplicated when we have a vararg function
        // so that the register locations used by the arguments are deterministic
        // regardless of the number of arguments. The varargs are not accessed
        // directly by register, but through the VARARG instruction which will
        // copy them from before the stack location before the base pointer to
        // the target registers.

        Prototype* prototype = closure->lclosure.prototype;

        if (prototype->varArg)
        {
            // Duplicate the fixed arguments.
            Value* arg = value + 1;
            Value* dst = value + 1 + numArgs;
            L->stackBase = dst;
            for (int i = 0; i < prototype->numParams; ++i)
            {
                *dst = *arg;
                ++dst;
                ++arg;
            }
        }
        else
        {
            L->stackBase = value + 1;
        }

        L->stackTop = L->stackBase + prototype->maxStackSize;

        // Store the stack information for debugging.
        frame->stackBase = L->stackBase;
        frame->stackTop  = L->stackTop;

        SetRangeNil(L->stackBase + numArgs, L->stackTop);
        result = Execute(L, numArgs);

    }

    if (result >= 0)
    {
        if (numResults == -1)
        {
            numResults = result;
        }
        else
        {
            // If we want more results than were provided, fill in nil values.
            Value* firstResult = L->stackBase - 1;
            SetRangeNil(firstResult + result, firstResult + numResults);
            result = numResults;
        }
    }

    L->stackBase = oldBase;
    L->stackTop  = oldTop;

    if (result >= 0)
    {
        L->stackTop = value + result;
    }

    --L->callStackTop;

}

int Vm_GetCallStackSize(lua_State* L)
{
    return static_cast<int>(L->callStackTop - L->callStackBase);
}<|MERGE_RESOLUTION|>--- conflicted
+++ resolved
@@ -17,10 +17,6 @@
 #include "String.h"
 #include "Table.h"
 #include "Function.h"
-<<<<<<< HEAD
-#include "BaseLib.h"
-=======
->>>>>>> 7d9b6664
 
 #include <memory.h>
 #include <stdlib.h>
