/*
 * RocketVM
 * Copyright (c) 2011 Max McGuire
 *
 * See copyright notice in COPYRIGHT
 */

#include "Test.h"
#include "LuaTest.h"

#include <string.h>
#include <stdlib.h>
#include <stdio.h>

static size_t GetTotalBytes(lua_State* L)
{
    return lua_gc(L, LUA_GCCOUNT, 0) * 1024 + lua_gc(L, LUA_GCCOUNTB, 0);
}

// Currently disabled while the GC is being developed.
/*
TEST(GcTest)
{
    
    lua_State* L = luaL_newstate();

    lua_pushstring(L, "garbage string");
    lua_pop(L, 1);

    lua_gc(L, LUA_GCCOLLECT, 0);
    size_t bytes1 = GetTotalBytes(L);
    CHECK(bytes1 > 0);

    // Create a piece of garbage.
    int table = lua_gettop(L);
    lua_newtable(L);
    lua_pop(L, 1);

    // Check that the garbage is cleaned up.
    lua_gc(L, LUA_GCCOLLECT, 0);
    size_t bytes2 = GetTotalBytes(L);
    CHECK( bytes2 <= bytes1 );

    lua_close(L);

}
*/

TEST_FIXTURE(ToCFunction, LuaFixture)
{

    struct Locals
    {
        static int F(lua_State* L)
        {
            return 0;
        }
    };

    lua_pushcfunction(L, Locals::F);
    CHECK( lua_tocfunction(L, -1) == Locals::F );

    const char* code = "function f() end\n";
    CHECK( DoString(L, code) );

    lua_getglobal(L, "f");
    CHECK( lua_tocfunction(L, -1) == NULL );

    lua_pushstring(L, "test");
    CHECK( lua_tocfunction(L, -1) == NULL );

    lua_pushnumber(L, 1.0);
    CHECK( lua_tocfunction(L, -1) == NULL );

}

TEST_FIXTURE(ConcatTest, LuaFixture)
{

    int top = lua_gettop(L);

    lua_pushstring(L, "Hello ");
    lua_pushnumber(L, 5.0);
    lua_pushstring(L, " goodbye");
    lua_concat(L, 3);

    const char* result = lua_tostring(L, -1);
    CHECK( strcmp(result, "Hello 5 goodbye") == 0 );
    CHECK( lua_gettop(L) - top == 1 );

}

TEST_FIXTURE(InsertTest, LuaFixture)
{

    int top = lua_gettop(L);

    lua_pushinteger(L, 1);
    lua_pushinteger(L, 3);
    lua_pushinteger(L, 2);
    lua_insert(L, -2);

    CHECK( lua_tointeger(L, -3) == 1 );
    CHECK( lua_tointeger(L, -2) == 2 );
    CHECK( lua_tointeger(L, -1) == 3 );
    
    CHECK( lua_gettop(L) - top == 3 );

}

TEST_FIXTURE(Replace, LuaFixture)
{

    int top = lua_gettop(L);

    lua_pushinteger(L, 1);
    lua_pushinteger(L, 3);
    lua_pushinteger(L, 2);
    lua_replace(L, -3);

    CHECK( lua_tointeger(L, -2) == 2 );
    CHECK( lua_tointeger(L, -1) == 3 );
    
    CHECK( lua_gettop(L) - top == 2 );

}

TEST_FIXTURE(RawEqual, LuaFixture)
{

    lua_pushinteger(L, 1);
    lua_pushinteger(L, 3);
    CHECK( lua_rawequal(L, -1, -2) == 0 );
    lua_pop(L, 2);

    lua_pushinteger(L, 1);
    lua_pushinteger(L, 1);
    CHECK( lua_rawequal(L, -1, -2) == 1 );
    lua_pop(L, 2);

    lua_pushstring(L, "test1");
    lua_pushstring(L, "test2");
    CHECK( lua_rawequal(L, -1, -2) == 0 );
    lua_pop(L, 2);

    lua_pushstring(L, "test1");
    lua_pushstring(L, "test1");
    CHECK( lua_rawequal(L, -1, -2) == 1 );
    lua_pop(L, 2);

    lua_pushvalue(L, LUA_GLOBALSINDEX);
    CHECK( lua_rawequal(L, lua_gettop(L), LUA_GLOBALSINDEX) == 1 );
    lua_pop(L, 1);

    lua_pushvalue(L, LUA_REGISTRYINDEX);
    CHECK( lua_rawequal(L, LUA_REGISTRYINDEX, lua_gettop(L)) == 1 );
    lua_pop(L, 1);

}

TEST_FIXTURE(Less, LuaFixture)
{

    lua_pushinteger(L, 1);
    lua_pushinteger(L, 3);
    CHECK( lua_lessthan(L, -2, -1) == 1 );
    lua_pop(L, 2);

    lua_pushinteger(L, 3);
    lua_pushinteger(L, 1);
    CHECK( lua_lessthan(L, -2, -1) == 0 );
    lua_pop(L, 2);

    lua_pushinteger(L, 3);
    lua_pushinteger(L, 3);
    CHECK( lua_lessthan(L, -2, -1) == 0 );
    lua_pop(L, 2);

    // TODO: Test metamethods.

}

TEST_FIXTURE(PCallTest, LuaFixture)
{

    struct Locals
    {
        static int ErrorFunction(lua_State* L)
        {
            lua_pushstring(L, "Error message");
            lua_error(L);
            return 0;
        }
    };

    lua_pushcfunction(L, Locals::ErrorFunction);
    CHECK( lua_pcall(L, 0, 0, 0) == LUA_ERRRUN );
    CHECK( strcmp( lua_tostring(L, -1), "Error message") == 0 );

}

TEST_FIXTURE(ErrorRestore, LuaFixture)
{

    struct Locals
    {
        static int ErrorFunction(lua_State* L)
        {
            lua_pushnumber(L, 3.0);
            lua_pushnumber(L, 4.0);
            lua_pushnumber(L, 5.0);
            lua_pushstring(L, "Error message");
            lua_error(L);
            return 0;
        }
    };

    lua_pushstring(L, "test");

    int top = lua_gettop(L);
    lua_pushcfunction(L, Locals::ErrorFunction);
    lua_pushnumber(L, 1.0);
    lua_pushnumber(L, 2.0);
    CHECK( lua_pcall(L, 2, 0, 0) == LUA_ERRRUN );
    CHECK( lua_gettop(L) - top == 1 );

    CHECK( lua_isstring(L, -1) );
    CHECK( strcmp( lua_tostring(L, -1), "Error message") == 0 );
    
    // Check that the stack is in the correct state.
    CHECK( lua_isstring(L, -2) );
    CHECK( strcmp( lua_tostring(L, -2), "test") == 0);

}

TEST_FIXTURE(ErrorHandler, LuaFixture)
{

    // Test an error handler for lua_pcall.

    struct Locals
    {
        static int ErrorFunction(lua_State* L)
        {
            lua_pushnumber(L, 3);
            lua_pushnumber(L, 4);
            lua_pushstring(L, "Error message");
            lua_error(L);
            return 0;
        }
        static int ErrorHandler(lua_State* L)
        {
            const char* msg = lua_tostring(L, 1);
            if (msg != NULL && strcmp(msg, "Error message") == 0)
            {
                lua_pushstring(L, "Error handler");
            }
            return 1;
        }
    };

    lua_pushcfunction(L, Locals::ErrorHandler );
    int err = lua_gettop(L);

    int top = lua_gettop(L);
    lua_pushcfunction(L, Locals::ErrorFunction);
    lua_pushnumber(L, 1);
    lua_pushnumber(L, 2);
    CHECK( lua_pcall(L, 2, 0, err) == LUA_ERRRUN );
    CHECK( strcmp( lua_tostring(L, -1), "Error handler") == 0 );
    CHECK( lua_gettop(L) - top == 1 );

}

TEST_FIXTURE(ErrorHandlerError, LuaFixture)
{

    // Test generating an error from inside the error handler for lua_pcall.

    struct Locals
    {
        static int ErrorFunction(lua_State* L)
        {
            lua_pushnumber(L, 3);
            lua_pushnumber(L, 4);
            lua_pushstring(L, "Error message");
            lua_error(L);
            return 0;
        }
        static int ErrorHandler(lua_State* L)
        {
            lua_pushnumber(L, 5);
            lua_pushnumber(L, 6);
            lua_pushstring(L, "Error handler error");
            lua_error(L);
            return 1;
        }
    };

    lua_pushcfunction(L, Locals::ErrorHandler );
    int err = lua_gettop(L);

    int top = lua_gettop(L);
    lua_pushcfunction(L, Locals::ErrorFunction);
    lua_pushnumber(L, 1);
    lua_pushnumber(L, 2);
    CHECK( lua_pcall(L, 2, 0, err) == LUA_ERRERR );
    CHECK( lua_isstring(L, -1) );
    CHECK( lua_gettop(L) - top == 1 );

}

TEST_FIXTURE(GetTable, LuaFixture)
{

    lua_newtable(L);
    int table = lua_gettop(L);

    lua_pushstring(L, "key");
    lua_pushstring(L, "value");
    lua_settable(L, table);

    int top = lua_gettop(L);
    lua_pushstring(L, "key");
    lua_gettable(L, table);
    CHECK_EQ( lua_tostring(L, -1), "value" );
    CHECK( lua_gettop(L) - top == 1 );

    top = lua_gettop(L);
    lua_pushstring(L, "dummy");
    lua_gettable(L, table);
    CHECK( lua_isnil(L, -1) );
    CHECK( lua_gettop(L) - top == 1 );

}

TEST_FIXTURE(GetTableMetamethod, LuaFixture)
{

    struct Locals
    {
        static int Index(lua_State* L)
        {
            Locals* locals = static_cast<Locals*>(lua_touserdata(L, lua_upvalueindex(1)));
            ++locals->calls;
            const char* key = lua_tostring(L, 2);
            if (key != NULL && strcmp(key, "key") == 0)
            {
                locals->success = true;
            }
            lua_pushstring(L, "value");
            return 1;
        }
        int  calls;
        bool success;
    };

    Locals locals;
    locals.success = false;
    locals.calls   = 0;

    lua_newtable(L);
    int table = lua_gettop(L);

    // Setup a metatable for the table.
    lua_newtable(L);
    lua_pushlightuserdata(L, &locals);
    lua_pushcclosure(L, Locals::Index, 1);
    lua_setfield(L, -2, "__index");
    lua_setmetatable(L, table);

    lua_pushstring(L, "key");
    lua_gettable(L, table);
    CHECK_EQ( lua_tostring(L, -1), "value" );
    CHECK( locals.success );
    CHECK( locals.calls == 1 );

}

TEST_FIXTURE(UserDataGetTableMetamethod, LuaFixture)
{

    struct Locals
    {
        static int Index(lua_State* L)
        {
            Locals* locals = static_cast<Locals*>(lua_touserdata(L, lua_upvalueindex(1)));
            ++locals->calls;
            const char* key = lua_tostring(L, 2);
            if (key != NULL && strcmp(key, "key") == 0)
            {
                locals->success = true;
            }
            lua_pushstring(L, "value");
            return 1;
        }
        int  calls;
        bool success;
    };

    Locals locals;
    locals.success = false;
    locals.calls   = 0;

    lua_newuserdata(L, 10);
    int object = lua_gettop(L);

    // Setup a metatable for the object.
    lua_newtable(L);
    lua_pushlightuserdata(L, &locals);
    lua_pushcclosure(L, Locals::Index, 1);
    lua_setfield(L, -2, "__index");
    lua_setmetatable(L, object);

    lua_pushstring(L, "key");
    lua_gettable(L, object);
    CHECK_EQ( lua_tostring(L, -1), "value" );
    CHECK( locals.success );
    CHECK( locals.calls == 1 );

}

TEST_FIXTURE(CallMetamethod, LuaFixture)
{
    
    // Test the __call metamethod.

    struct Locals
    {
        static int Call(lua_State* L)
        {
            Locals* locals = static_cast<Locals*>(lua_touserdata(L, lua_upvalueindex(1)));
            if (lua_gettop(L) == 3
                && lua_touserdata(L, 1) == locals->userData
                && lua_tonumber(L, 2) == 1.0
                && lua_tonumber(L, 3) == 2.0)
            {
                locals->success = true;
            }
            lua_pushstring(L, "result");
            return 1;
        }
        bool  success;
        void* userData;
    };

    Locals locals;
    locals.success = false;
    locals.userData = lua_newuserdata(L, 10);
    int object = lua_gettop(L);

    lua_newtable(L);
    int mt = lua_gettop(L);

    lua_pushlightuserdata(L, &locals);
    lua_pushcclosure(L, Locals::Call, 1);
    lua_setfield(L, mt, "__call");

    CHECK( lua_setmetatable(L, object) == 1 );

    lua_pushnumber(L, 1.0);
    lua_pushnumber(L, 2.0);
    CHECK( lua_pcall(L, 2, 1, 0) == 0 );
    CHECK( locals.success );
    CHECK_EQ( lua_tostring(L, -1), "result" );    

}

TEST_FIXTURE(RawGetITest, LuaFixture)
{

    lua_newtable(L);
    int table = lua_gettop(L);

    lua_pushstring(L, "extra");
    lua_pushstring(L, "extra");
    lua_settable(L, table);

    lua_pushinteger(L, 1);
    lua_pushstring(L, "one");
    lua_settable(L, table);

    lua_rawgeti(L, table, 1);
    CHECK( strcmp( lua_tostring(L, -1), "one") == 0 );

}

TEST_FIXTURE(RawGetTest, LuaFixture)
{

    lua_newtable(L);
    int table = lua_gettop(L);

    lua_pushinteger(L, 1);
    lua_pushstring(L, "one");
    lua_settable(L, table);

    int top = lua_gettop(L);
    lua_pushinteger(L, 1);
    lua_rawget(L, table);
    CHECK_EQ( lua_tostring(L, -1), "one" );
    CHECK( lua_gettop(L) - top == 1 );

}

TEST_FIXTURE(RawSetTest, LuaFixture)
{

    struct Locals
    {
        static int Error(lua_State* L)
        {
            Locals* locals = static_cast<Locals*>(lua_touserdata(L, lua_upvalueindex(1)));
            locals->called = true;
            return 0;
        }
        bool called;
    };

    Locals locals;
    locals.called = false;

    lua_newtable(L);
    int table = lua_gettop(L);

    // Setup a metatable for the table.
    lua_newtable(L);
    lua_pushlightuserdata(L, &locals);
    lua_pushcclosure(L, Locals::Error, 1);
    lua_setfield(L, -2, "__index");
    lua_setmetatable(L, table);

    lua_pushstring(L, "one");
    lua_pushnumber(L, 1.0);
    lua_rawset(L, table);

    lua_pushstring(L, "two");
    lua_pushnumber(L, 2.0);
    lua_rawset(L, table);

    lua_pushstring(L, "one");
    lua_rawget(L, table);
    CHECK( lua_tonumber(L, -1) == 1.0 );

    lua_pushstring(L, "two");
    lua_rawget(L, table);
    CHECK( lua_tonumber(L, -1) == 2.0 );

}

TEST_FIXTURE(RawSetITest, LuaFixture)
{

    struct Locals
    {
        static int Error(lua_State* L)
        {
            Locals* locals = static_cast<Locals*>(lua_touserdata(L, lua_upvalueindex(1)));
            locals->called = true;
            return 0;
        }
        bool called;
    };

    Locals locals;
    locals.called = false;

    lua_newtable(L);
    int table = lua_gettop(L);

    // Setup a metatable for the table.
    lua_newtable(L);
    lua_pushlightuserdata(L, &locals);
    lua_pushcclosure(L, Locals::Error, 1);
    lua_setfield(L, -2, "__index");
    lua_setmetatable(L, table);

    lua_pushstring(L, "one");
    lua_rawseti(L, table, 1);

    lua_pushstring(L, "three");
    lua_rawseti(L, table, 3);

    lua_rawgeti(L, table, 1);
    CHECK_EQ( lua_tostring(L, -1), "one" );

    lua_rawgeti(L, table, 2);
    CHECK( lua_isnil(L, -1) );

    lua_rawgeti(L, table, 3);
    CHECK_EQ( lua_tostring(L, -1), "three" );

}

TEST_FIXTURE(NextTest, LuaFixture)
{

    lua_newtable(L);
    int table = lua_gettop(L);

    lua_pushnumber(L, 1);
    lua_setfield(L, table, "first");

    lua_pushnumber(L, 2);
    lua_setfield(L, table, "second");

    lua_pushnumber(L, 3);
    lua_setfield(L, table, "third");

    lua_pushnil(L);

    int count[3] = { 0 };

    while (lua_next(L, table))
    {

        const char* key  = lua_tostring(L, -2);
        lua_Number value = lua_tonumber(L, -1);

        int index = -1;
        if (strcmp(key, "first") == 0)
        {
            CHECK(value == 1.0);
            index = 0;
        }
        else if (strcmp(key, "second") == 0)
        {
            CHECK(value == 2.0);
            index = 1;
        }
        else if (strcmp(key, "third") == 0)
        {
            CHECK(value == 3.0);
            index = 2;
        }

        // Check that we didn't get a key not in the table.
        CHECK(index != -1);
        ++count[index];

        lua_pop(L, 1);

    }

    // Check each element was iterated exactly once.
    CHECK(count[0] == 1);
    CHECK(count[1] == 1);
    CHECK(count[2] == 1);

}

TEST_FIXTURE(RemoveTest, LuaFixture)
{

    lua_pushinteger(L, 1);
    int start = lua_gettop(L);
    lua_pushinteger(L, 2);
    lua_pushinteger(L, 3);
    lua_pushinteger(L, 4);

    lua_remove(L, start);
    CHECK( lua_tointeger(L, start) == 2 );

    lua_remove(L, -1);
    CHECK( lua_tointeger(L, -1) == 3 );

}

TEST_FIXTURE(Metatable, LuaFixture)
{

    lua_newtable(L);
    int table = lua_gettop(L);

    lua_pushinteger(L, 2);
    lua_setfield(L, table, "b");

    lua_newtable(L);
    int mt = lua_gettop(L);

    lua_pushvalue(L, mt);
    lua_setfield(L, mt, "__index");

    lua_pushinteger(L, 1);
    lua_setfield(L, mt, "a");

    CHECK( lua_setmetatable(L, table) == 1 );

    // Test the value in the metatable.
    lua_getfield(L, table, "a");
    CHECK( lua_tointeger(L, -1) == 1 );
    lua_pop(L, 1);

    // Test the value in the table.
    lua_getfield(L, table, "b");
    CHECK( lua_tointeger(L, -1) == 2 );
    lua_pop(L, 1);

    // Test a value that doesn't exist in either.
    lua_getfield(L, table, "c");
    CHECK( lua_isnil(L, -1) == 1 );
    lua_pop(L, 1);

}

TEST_FIXTURE(NewMetatable, LuaFixture)
{

    CHECK( luaL_newmetatable(L, "test") == 1 );
    CHECK( lua_istable(L, -1) );
    lua_pop(L, 1);

    lua_getfield(L, LUA_REGISTRYINDEX, "test");
    CHECK( lua_istable(L, -1) );
    lua_pop(L, 1);

    CHECK( luaL_newmetatable(L, "test") == 0 );
    CHECK( lua_istable(L, -1) );
    lua_pop(L, 1);

}

TEST_FIXTURE(EnvTable, LuaFixture)
{

    lua_newtable(L);
    int env = lua_gettop(L);

    int top = lua_gettop(L);

    // Can't set the environment table on a table.
    lua_newtable(L);
    lua_pushvalue(L, env);
    CHECK( lua_setfenv(L, -2) == 0 );
    CHECK( lua_gettop(L) - top == 1 );
    lua_getfenv(L, -1);
    CHECK( lua_isnil(L, -1) );
    lua_pop(L, 2);

    // Set the environment table on a user data.
    lua_newuserdata(L, 10);
    lua_pushvalue(L, env);
    CHECK( lua_setfenv(L, -2) == 1 );
    CHECK( lua_gettop(L) - top == 1 );
    lua_getfenv(L, -1);
    CHECK( lua_istable(L, -1) );
    CHECK( lua_rawequal(L, -1, env) );
    lua_pop(L, 2);

}

TEST_FIXTURE(SetMetatableUserData, LuaFixture)
{

    lua_newuserdata(L, 10);
    int object = lua_gettop(L);
    
    lua_newtable(L);
    int mt = lua_gettop(L);

    int top = lua_gettop(L);
    lua_pushvalue(L, mt);
    lua_setmetatable(L, object);
    CHECK( lua_gettop(L) - top == 0);

    top = lua_gettop(L);
    CHECK( lua_getmetatable(L, object) == 1 );
    CHECK( lua_gettop(L) - top == 1);
    
    CHECK( lua_rawequal(L, -1, mt) );

}

TEST_FIXTURE(SetMetatableNil, LuaFixture)
{

    lua_newuserdata(L, 10);
    int object = lua_gettop(L);

    int top = lua_gettop(L);
    lua_pushnil(L);
    lua_setmetatable(L, object);
    CHECK( lua_gettop(L) - top == 0);

    top = lua_gettop(L);
    CHECK( lua_getmetatable(L, object) == 0 );
    CHECK( lua_gettop(L) - top == 0 );

}

TEST_FIXTURE(CClosure, LuaFixture)
{

    struct Locals
    {
        static int Function(lua_State* L)
        {
            Locals* locals = static_cast<Locals*>(lua_touserdata(L, lua_upvalueindex(1)));
            lua_Integer a = lua_tointeger(L, lua_upvalueindex(2));
            lua_Integer b = lua_tointeger(L, lua_upvalueindex(3));
            CHECK( a == 10 );
            CHECK( b == 20 );
            CHECK( lua_isnil(L, lua_upvalueindex(4)) == 1 );
            locals->called = true;
            return 0;
        }
        bool called;
    };

    int start = lua_gettop(L);

    Locals locals;
    locals.called = false;

    lua_pushlightuserdata(L, &locals);
    lua_pushinteger(L, 10);
    lua_pushinteger(L, 20);
    lua_pushcclosure(L, Locals::Function, 3);

    // The closure should be the only thing left.
    CHECK( lua_gettop(L) - start == 1 );

    lua_call(L, 0, 0);
    CHECK( locals.called );

}

TEST_FIXTURE(LightUserData, LuaFixture)
{

    void* p = reinterpret_cast<void*>(0x12345678);

    lua_pushlightuserdata(L, p);

    CHECK( lua_type(L, -1) == LUA_TLIGHTUSERDATA );
    CHECK( lua_touserdata(L, -1) == p );

    lua_pop(L, 1);

}

TEST_FIXTURE(UserData, LuaFixture)
{

    void* buffer = lua_newuserdata(L, 10);
    CHECK( buffer != NULL );

    CHECK( lua_type(L, -1) == LUA_TUSERDATA );
    CHECK( lua_touserdata(L, -1) == buffer );

    lua_pop(L, 1);

}

TEST_FIXTURE(NewIndexMetamethod, LuaFixture)
{

    struct Locals
    {
        static int NewIndex(lua_State* L)
        {
            Locals* locals = static_cast<Locals*>(lua_touserdata(L, lua_upvalueindex(1)));
            CHECK( lua_gettop(L) == 3 );
            CHECK_EQ( lua_tostring(L, 2), "key" );
            CHECK_EQ( lua_tostring(L, 3), "value" );
            locals->called = true;
            return 0;
        }
        bool called;
    };

    lua_newtable(L);
    int table = lua_gettop(L);

    lua_newtable(L);
    int mt = lua_gettop(L);

    Locals locals;
    locals.called = false;

    lua_pushlightuserdata(L, &locals);
    lua_pushcclosure(L, &Locals::NewIndex, 1);
    lua_setfield(L, mt, "__newindex");

    CHECK( lua_setmetatable(L, table) == 1 );

    lua_pushstring(L, "value");
    lua_setfield(L, table, "key");
    CHECK( locals.called );

    lua_pop(L, 1);

}

TEST_FIXTURE(GetUpValueCFunction, LuaFixture)
{

    struct Locals
    {
        static int F(lua_State* L)
        {
            return 0;
        }
    };

    lua_pushstring(L, "test1");
    lua_pushstring(L, "test2");
    lua_pushcclosure(L, Locals::F, 2);
    int func = lua_gettop(L);

    CHECK_EQ( lua_getupvalue(L, func, 1), "" );
    CHECK_EQ( lua_tostring(L, -1), "test1" );
    lua_pop(L, 1);

    CHECK_EQ( lua_getupvalue(L, func, 2), "" );
    CHECK_EQ( lua_tostring(L, -1), "test2" );
    lua_pop(L, 1);
    
    CHECK( lua_getupvalue(L, func, 3) == NULL );

}

TEST_FIXTURE(GetUpValueLuaFunction, LuaFixture)
{

    const char* code =
        "local a = 'test1'\n"
        "local b = 'test2'\n"
        "function f()\n"
        "  local x = a\n"
        "  local y = b\n"
        "end";

    CHECK( DoString(L, code) );

    lua_getglobal(L, "f");
    CHECK( lua_isfunction(L, -1) );
    int func = lua_gettop(L);

    CHECK_EQ( lua_getupvalue(L, func, 1), "a" );
    CHECK_EQ( lua_tostring(L, -1), "test1" );
    lua_pop(L, 1);

    CHECK_EQ( lua_getupvalue(L, func, 2), "b" );
    CHECK_EQ( lua_tostring(L, -1), "test2" );
    lua_pop(L, 1);
    
    CHECK( lua_getupvalue(L, func, 3) == NULL );

}

TEST_FIXTURE(GetInfo, LuaFixture)
{

    // Test the lua_getinfo function.

    struct Locals
    {
        static int F(lua_State* L)
        {
            Locals* locals = static_cast<Locals*>(lua_touserdata(L, lua_upvalueindex(1)));
            if (lua_getstack(L, 0, &locals->top) == 1)
            {
                lua_getinfo(L, "lnS", &locals->top);
            }
            return 0;
        }
        lua_Debug top;
    };

    Locals locals;

    lua_pushlightuserdata(L, &locals);
    lua_pushcclosure(L, &Locals::F, 1);
    lua_call(L, 0, 0);

}

TEST_FIXTURE(MultipleAssignment, LuaFixture)
{

   const char* code =
        "a, b, c = 1, 2";

    CHECK( DoString(L, code) );

    lua_getglobal(L, "a");
    CHECK( lua_tonumber(L, -1) == 1 );

    lua_getglobal(L, "b");
    CHECK( lua_tonumber(L, -1) == 2 );

    lua_getglobal(L, "c");
    CHECK( lua_isnil(L, -1) );

}

TEST_FIXTURE(MultipleAssignment2, LuaFixture)
{

    struct Locals
    {
        static int Function(lua_State* L)
        {
            lua_pushnumber(L, 2.0);
            lua_pushnumber(L, 3.0);
            return 2;
        }
    };

   const char* code =
        "a, b, c = 1, F()";

    lua_register(L, "F", Locals::Function);
    CHECK( DoString(L, code) );

    lua_getglobal(L, "a");
    CHECK( lua_tonumber(L, -1) == 1.0 );

    lua_getglobal(L, "b");
    CHECK( lua_tonumber(L, -1) == 2.0 );

    lua_getglobal(L, "c");
    CHECK( lua_tonumber(L, -1) == 3.0 );

}

TEST_FIXTURE(AssignmentSideEffect, LuaFixture)
{

   const char* code =
        "function F() b = 2 end\n"
        "a = 1, F(), 3";

    CHECK( DoString(L, code) );

    lua_getglobal(L, "a");
    CHECK( lua_tonumber(L, -1) == 1 );

    lua_getglobal(L, "b");
    CHECK( lua_tonumber(L, -1) == 2 );

}

TEST_FIXTURE(LocalMultipleAssignment, LuaFixture)
{

   const char* code =
        "local _a, _b, _c = 1, 2\n"
        "a = _a\n"
        "b = _b\n"
        "c = _c\n";

    CHECK( DoString(L, code) );

    lua_getglobal(L, "a");
    CHECK( lua_tonumber(L, -1) == 1 );

    lua_getglobal(L, "b");
    CHECK( lua_tonumber(L, -1) == 2 );

    lua_getglobal(L, "c");
    CHECK( lua_isnil(L, -1) );

}

TEST_FIXTURE(LocalMultipleAssignment2, LuaFixture)
{

    struct Locals
    {
        static int Function(lua_State* L)
        {
            lua_pushnumber(L, 2.0);
            lua_pushnumber(L, 3.0);
            return 2;
        }
    };

   const char* code =
        "local _a, _b, _c = 1, F()\n"
        "a = _a\n"
        "b = _b\n"
        "c = _c\n";

    lua_register(L, "F", Locals::Function);
    CHECK( DoString(L, code) );

    lua_getglobal(L, "a");
    CHECK( lua_tonumber(L, -1) == 1.0 );

    lua_getglobal(L, "b");
    CHECK( lua_tonumber(L, -1) == 2.0 );

    lua_getglobal(L, "c");
    CHECK( lua_tonumber(L, -1) == 3.0 );

}

TEST_FIXTURE(LocalMultipleAssignment3, LuaFixture)
{

   const char* code =
        "local _a, _b = 1, _a\n"
        "a = _a\n"
        "b = _b";

    CHECK( DoString(L, code) );
    
    lua_getglobal(L, "a");
    CHECK( lua_tonumber(L, -1) == 1.0 );

    // a should not be visible until after the declaration is complete.
    lua_getglobal(L, "b");
    CHECK( lua_isnil(L, -1) );

}

TEST_FIXTURE(TableConstructor, LuaFixture)
{
    const char* code =
        "t = { 'one', three = 3, 'two', [2 + 2] = 'four', (function () return 3 end)() }";

    CHECK( DoString(L, code) );

    lua_getglobal(L, "t");
    CHECK( lua_istable(L, -1) == 1 );

    lua_rawgeti(L, -1, 1);
    CHECK( strcmp(lua_tostring(L, -1), "one") == 0 );
    lua_pop(L, 1);

    lua_rawgeti(L, -1, 2);
    CHECK( strcmp(lua_tostring(L, -1), "two") == 0 );
    lua_pop(L, 1);

    lua_getfield(L, -1, "three");
    CHECK( lua_tonumber(L, -1) == 3.0 );
    lua_pop(L, 1);

    lua_rawgeti(L, -1, 4);
    CHECK( strcmp(lua_tostring(L, -1), "four") == 0 );
    lua_pop(L, 1);

    lua_rawgeti(L, -1, 3);
    CHECK( lua_tonumber(L, -1) == 3.0 );
    lua_pop(L, 1);

}

TEST_FIXTURE(TableConstructorVarArg, LuaFixture)
{

    const char* code =
        "function f(...)\n"
        "  t = { 'zero', ... }\n"
        "end\n"
        "f('one', 'two', 'three')";

    CHECK( DoString(L, code) );

    lua_getglobal(L, "t");
    CHECK( lua_istable(L, -1) == 1 );

    lua_rawgeti(L, -1, 1);
    CHECK( lua_isstring(L, -1) );
    CHECK( strcmp(lua_tostring(L, -1), "zero") == 0 );
    lua_pop(L, 1);

    lua_rawgeti(L, -1, 2);
    CHECK( lua_isstring(L, -1) );
    CHECK( strcmp(lua_tostring(L, -1), "one") == 0 );
    lua_pop(L, 1);

    lua_rawgeti(L, -1, 3);
    CHECK( lua_isstring(L, -1) );
    CHECK( strcmp(lua_tostring(L, -1), "two") == 0 );
    lua_pop(L, 1);

    lua_rawgeti(L, -1, 4);
    CHECK( lua_isstring(L, -1) );
    CHECK( strcmp(lua_tostring(L, -1), "three") == 0 );
    lua_pop(L, 1);

}

TEST_FIXTURE(TableConstructorFunction, LuaFixture)
{

    const char* code =
        "function f()\n"
        "  return 'one', 'two', 'three'\n"
        "end\n"
        "t = { 'zero', f() }";

    CHECK( DoString(L, code) );

    lua_getglobal(L, "t");
    CHECK( lua_istable(L, -1) == 1 );

    lua_rawgeti(L, -1, 1);
    CHECK( lua_isstring(L, -1) );
    CHECK( strcmp(lua_tostring(L, -1), "zero") == 0 );
    lua_pop(L, 1);

    lua_rawgeti(L, -1, 2);
    CHECK( lua_isstring(L, -1) );
    CHECK( strcmp(lua_tostring(L, -1), "one") == 0 );
    lua_pop(L, 1);

    lua_rawgeti(L, -1, 3);
    CHECK( lua_isstring(L, -1) );
    CHECK( strcmp(lua_tostring(L, -1), "two") == 0 );
    lua_pop(L, 1);

    lua_rawgeti(L, -1, 4);
    CHECK( lua_isstring(L, -1) );
    CHECK( strcmp(lua_tostring(L, -1), "three") == 0 );
    lua_pop(L, 1);

}

TEST_FIXTURE(TableConstructorTrailingComma, LuaFixture)
{

    // Lua allows for a trailing comma in a table, even though it doesn't
    // actually syntatically make sense.

    const char* code =
        "t = { 'one', }";

    CHECK( DoString(L, code) );

    lua_getglobal(L, "t");
    CHECK( lua_istable(L, -1) == 1 );

    lua_rawgeti(L, -1, 1);
    CHECK( lua_isstring(L, -1) );
    CHECK( strcmp(lua_tostring(L, -1), "one") == 0 );
    lua_pop(L, 1);

}

TEST_FIXTURE(Return, LuaFixture)
{

    const char* code =
        "function Foo()\n"
        "  return 5\n"
        "end\n"
        "v = Foo()";

    CHECK( DoString(L, code) );
    
    lua_getglobal(L, "v");
    CHECK( lua_tonumber(L, -1) == 5.0 );
    
}

TEST_FIXTURE(ReturnMultiple, LuaFixture)
{

    const char* code =
        "function Foo()\n"
        "  return 5, 6\n"
        "end\n"
        "v1, v2 = Foo()";

    CHECK( DoString(L, code) );
    
    lua_getglobal(L, "v1");
    CHECK( lua_tonumber(L, -1) == 5.0 );

    lua_getglobal(L, "v2");
    CHECK( lua_tonumber(L, -1) == 6.0 );
    
}

TEST_FIXTURE(ReturnEmpty, LuaFixture)
{

    const char* code =
        "function Foo()\n"
        "  return ;\n"
        "end";

    CHECK( DoString(L, code) );

}

TEST_FIXTURE(FunctionStringArgument, LuaFixture)
{

    const char* code =
        "function Foo(arg1, arg2)\n"
        "  s = arg1\n"
        "  n = arg2\n"
        "end\n"
        "Foo 'test'";

    CHECK( DoString(L, code) );

    lua_getglobal(L, "s");
    CHECK( lua_isstring(L, -1) );
    CHECK( strcmp(lua_tostring(L, -1), "test") == 0 );
    
    lua_getglobal(L, "n");
    CHECK( lua_isnil(L, -1) );

}

TEST_FIXTURE(FunctionTableArgument, LuaFixture)
{

    const char* code =
        "function Foo(arg1, arg2)\n"
        "  t = arg1\n"
        "  n = arg2\n"
        "end\n"
        "Foo { }";

    CHECK( DoString(L, code) );

    lua_getglobal(L, "t");
    CHECK( lua_istable(L, -1) );
    
    lua_getglobal(L, "n");
    CHECK( lua_isnil(L, -1) );

}

TEST_FIXTURE(FunctionMethod, LuaFixture)
{

    const char* code =
        "result = false\n"
        "Foo = { }\n"
        "function Foo:Bar()\n"
        "  if self == Foo then result = true end\n"
        "end\n"
        "Foo:Bar()\n";

    CHECK( DoString(L, code) );
    
    // Check that the function was properly created.
    lua_getglobal(L, "Foo");
    lua_getfield(L, -1, "Bar");
    CHECK( lua_type(L, -1) == LUA_TFUNCTION );
    lua_pop(L, 2);

    // Check that the function was properly called.
    lua_getglobal(L, "result");
    CHECK( lua_toboolean(L, -1) == 1 );
    
}

TEST_FIXTURE(FunctionMethodStringArg, LuaFixture)
{

    const char* code =
        "result = false\n"
        "Foo = { }\n"
        "function Foo:Bar(_arg)\n"
        "  if self == Foo then result = true end\n"
        "  arg = _arg\n"
        "end\n"
        "Foo:Bar 'test'\n";

    CHECK( DoString(L, code) );

    lua_getglobal(L, "result");
    CHECK( lua_toboolean(L, -1) == 1 );

    lua_getglobal(L, "arg");
    CHECK( lua_isstring(L, -1) );
    CHECK( strcmp(lua_tostring(L, -1), "test") == 0 );
    
}

TEST_FIXTURE(FunctionDefinition, LuaFixture)
{
    const char* code = "function Foo() end";

    CHECK( luaL_dostring(L, code) == 0 );

    lua_getglobal(L, "Foo");
    CHECK( lua_type(L, -1) == LUA_TFUNCTION );

}

TEST_FIXTURE(ScopedFunctionDefinition, LuaFixture)
{
    
    const char* code = 
        "Foo = { }\n"
        "Foo.Bar = { }\n"
        "function Foo.Bar.Baz() end";

    CHECK( luaL_dostring(L, code) == 0 );
    
    lua_getglobal(L, "Foo");
    lua_getfield(L, -1, "Bar");
    lua_getfield(L, -1, "Baz");
    
    CHECK( lua_type(L, -1) == LUA_TFUNCTION );
    
}

TEST_FIXTURE(FunctionMethodDefinition, LuaFixture)
{

    const char* code =
        "Foo = { }\n"
        "function Foo:Bar() end";

    CHECK( luaL_dostring(L, code) == 0 );
    
    lua_getglobal(L, "Foo");
    lua_getfield(L, -1, "Bar");
    CHECK( lua_type(L, -1) == LUA_TFUNCTION );

}

TEST_FIXTURE(LocalFunctionDefinition, LuaFixture)
{

    const char* code =
        "local function Foo() end\n"
        "Bar = Foo";

    CHECK( luaL_dostring(L, code) == 0 );
    
    lua_getglobal(L, "Bar");
    CHECK( lua_type(L, -1) == LUA_TFUNCTION );

    lua_getglobal(L, "Foo");
    CHECK( lua_type(L, -1) == LUA_TNIL );

}

TEST_FIXTURE(LocalScopedFunctionDefinition, LuaFixture)
{
    
    const char* code = 
        "Foo = { }\n"
        "local function Foo.Bar() end";

    // Scoping makes no sense when we're defining a local.
    CHECK( luaL_dostring(L, code) == 1 );

}

TEST_FIXTURE(LocalMethod, LuaFixture)
{

    const char* code =
        "local t = { }\n"
        "function t:c() return { d = 5 } end\n"
        "a = t:c().d";

    CHECK( DoString(L, code) );

    lua_getglobal(L, "a");
    CHECK( lua_tonumber(L, -1) == 5 );

}

TEST_FIXTURE(WhileLoop, LuaFixture)
{

    const char* code = 
        "index = 0\n"
        "while index < 10 do\n"
        "  index = index + 1\n"
        "end";

    CHECK( DoString(L, code) );

    lua_getglobal(L, "index");
    CHECK( lua_type(L, -1) == LUA_TNUMBER );
    CHECK( lua_tointeger(L, -1) == 10 );

}

TEST_FIXTURE(ForLoop1, LuaFixture)
{

    const char* code = 
        "index = 0\n"
        "for i = 1,10 do\n"
        "  index = index + 1\n"
        "end";

    CHECK( DoString(L, code) );

    lua_getglobal(L, "index");
    CHECK( lua_type(L, -1) == LUA_TNUMBER );
    CHECK( lua_tointeger(L, -1) == 10 );

    // The index for the loop shouldn't be in the global space.
    lua_getglobal(L, "i");
    CHECK( lua_isnil(L, -1) != 0 );

}

TEST_FIXTURE(ForLoop2, LuaFixture)
{

    const char* code = 
        "index = 0\n"
        "for i = 1,10,2 do\n"
        "  index = index + 1\n"
        "end";

    CHECK( DoString(L, code) );

    lua_getglobal(L, "index");
    CHECK( lua_type(L, -1) == LUA_TNUMBER );
    CHECK( lua_tointeger(L, -1) == 5 );

    // The index for the loop shouldn't be in the global space.
    lua_getglobal(L, "i");
    CHECK( lua_isnil(L, -1) != 0 );

}

TEST_FIXTURE(ForLoop3, LuaFixture)
{

    const char* code = 
        "values = { first=1, second=2 }\n"
        "results = { }\n"
        "index = 0\n"
        "for k,v in pairs(values) do\n"
        "  index = index + 1\n"
        "  results[v] = k\n"
        "end";

    CHECK( DoString(L, code) );

    lua_getglobal(L, "index");
    CHECK( lua_type(L, -1) == LUA_TNUMBER );
    CHECK( lua_tointeger(L, -1) == 2 );

    // The index for the loop shouldn't be in the global space.
    lua_getglobal(L, "k");
    CHECK( lua_isnil(L, -1) != 0 );
    lua_getglobal(L, "v");
    CHECK( lua_isnil(L, -1) != 0 );

    lua_getglobal(L, "results");

    lua_rawgeti(L, -1, 1);
    CHECK( lua_isstring(L, -1) );
    CHECK( strcmp( lua_tostring(L, -1), "first" ) == 0 );
    lua_pop(L, 1);

    lua_rawgeti(L, -1, 2);
    CHECK( lua_isstring(L, -1) );
    CHECK( strcmp( lua_tostring(L, -1), "second" ) == 0 );
    lua_pop(L, 1);

}

TEST_FIXTURE(ForLoop4, LuaFixture)
{

    const char* code =
        "_t = { 'one', 'two', 'three' }\n"
        "t = { }\n"
        "num = 1\n"
        "for i, v in ipairs(_t) do\n"
        "  if i ~= num then break end\n"
        "  t[num] = v\n"
        "  num = num + 1\n"
        "end";

    CHECK( DoString(L, code) );

    lua_getglobal(L, "t");
    int t = lua_gettop(L);
    
    lua_rawgeti(L, t, 1);
    CHECK_EQ( lua_tostring(L, -1), "one" );

    lua_rawgeti(L, t, 2);
    CHECK_EQ( lua_tostring(L, -1), "two" );

    lua_rawgeti(L, t, 3);
    CHECK_EQ( lua_tostring(L, -1), "three" );

}

TEST_FIXTURE(RepeatLoop, LuaFixture)
{

    const char* code = 
        "index = 0\n"
        "repeat\n"
        "  index = index + 1\n"
        "until index == 10";

    CHECK( DoString(L, code) );

    lua_getglobal(L, "index");
    CHECK( lua_type(L, -1) == LUA_TNUMBER );
    CHECK( lua_tointeger(L, -1) == 10 );

}

TEST_FIXTURE(WhileLoopBreak, LuaFixture)
{

    const char* code = 
        "index = 0\n"
        "while true do\n"
        "  index = index + 1\n"
        "  break\n"
        "end";

    CHECK( DoString(L, code) );

    lua_getglobal(L, "index");
    CHECK( lua_type(L, -1) == LUA_TNUMBER );
    CHECK( lua_tointeger(L, -1) == 1 );

}

TEST_FIXTURE(ForLoopBreak, LuaFixture)
{

    const char* code = 
        "index = 0\n"
        "for i = 1,10 do\n"
        "  index = index + 1\n"
        "  break\n"
        "end";

    CHECK( DoString(L, code) );

    lua_getglobal(L, "index");
    CHECK( lua_type(L, -1) == LUA_TNUMBER );
    CHECK( lua_tointeger(L, -1) == 1 );

}

TEST_FIXTURE(RepeatLoopBreak, LuaFixture)
{

    const char* code = 
        "index = 0\n"
        "repeat\n"
        "  index = index + 1\n"
        "  break\n"
        "until index == 10";

    CHECK( DoString(L, code) );

    lua_getglobal(L, "index");
    CHECK( lua_type(L, -1) == LUA_TNUMBER );
    CHECK( lua_tointeger(L, -1) == 1 );

}

TEST_FIXTURE(IllegalBreak, LuaFixture)
{
    const char* code = 
        "print('test')\n"
        "break";
    CHECK( luaL_loadstring(L, code) != 0 );
}

TEST_FIXTURE(FunctionCallStringArg, LuaFixture)
{

    const char* code =
        "Function 'hello'";

    struct Locals
    {
        static int Function(lua_State* L)
        {
            Locals* locals = static_cast<Locals*>(lua_touserdata(L, lua_upvalueindex(1)));
            const char* arg = lua_tostring(L, 1);
            if (arg != NULL)
            {
                locals->passed = (strcmp(arg, "hello") == 0);
            }
            return 0;
        }
        bool passed;
    }
    locals;

    locals.passed = false;

    lua_pushlightuserdata(L, &locals);
    lua_pushcclosure(L, Locals::Function, 1);
    lua_setglobal(L, "Function");

    CHECK( DoString(L, code) );
    CHECK( locals.passed );

}

TEST_FIXTURE(FunctionCallTableArgument, LuaFixture)
{

    const char* code =
        "Function { }";

    struct Locals
    {
        static int Function(lua_State* L)
        {
            Locals* locals = static_cast<Locals*>(lua_touserdata(L, lua_upvalueindex(1)));
            if (lua_istable(L, 1))
            {
                locals->passed = true;
            }
            return 0;
        }
        bool passed;
    }
    locals;

    locals.passed = false;

    lua_pushlightuserdata(L, &locals);
    lua_pushcclosure(L, Locals::Function, 1);
    lua_setglobal(L, "Function");

    CHECK( DoString(L, code) );
    CHECK( locals.passed );

}

TEST_FIXTURE(LengthOperator, LuaFixture)
{

    const char* code =
        "t = { 1 }\n"
        "l = #t";

    CHECK( DoString(L, code) );
    
    lua_getglobal(L, "l");
    CHECK( lua_isnumber(L, -1) );
    CHECK( lua_tonumber(L, -1) == 1 );

}

TEST_FIXTURE(ConcatOperator, LuaFixture)
{

    const char* code =
        "s = 'a' .. 'b' .. 'c'";

    CHECK( DoString(L, code) );

    lua_getglobal(L, "s");
    const char* s = lua_tostring(L, -1);

    CHECK( s != NULL );
    CHECK( strcmp(s, "abc") == 0 );

}

TEST_FIXTURE(VarArg1, LuaFixture)
{

    const char* code =
        "function g(a, b, ...)\n"
        "  w, x = ..., 5\n"
        "end\n"
        "g(1, 2, 3, 4)";

    CHECK( DoString(L, code) );

    lua_getglobal(L, "w");
    CHECK( lua_tonumber(L, -1) == 3.0 );

    lua_getglobal(L, "x");
    CHECK( lua_tonumber(L, -1) == 5.0 );

}

TEST_FIXTURE(VarArg2, LuaFixture)
{

    const char* code =
        "function g(a, b, ...)\n"
        "  w, x = ...\n"
        "end\n"
        "g(1, 2, 3, 4)";

    CHECK( DoString(L, code) );

    lua_getglobal(L, "w");
    CHECK( lua_tonumber(L, -1) == 3.0 );

    lua_getglobal(L, "x");
    CHECK( lua_tonumber(L, -1) == 4.0 );

}

TEST_FIXTURE(VarArg3, LuaFixture)
{

    const char* code =
        "function f(a, b, c)\n"
        "  x, y, z = a, b, c\n"
        "end\n"
        "function g(...)\n"
        "  f(...)\n"
        "end\n"
        "g(1, 2)";

    CHECK( DoString(L, code) );

    lua_getglobal(L, "x");
    CHECK( lua_tonumber(L, -1) == 1.0 );

    lua_getglobal(L, "y");
    CHECK( lua_tonumber(L, -1) == 2.0 );

    lua_getglobal(L, "z");
    CHECK( lua_isnil(L, -1) );

}

TEST_FIXTURE(VarArg4, LuaFixture)
{

    const char* code =
        "function f(a, b, c)\n"
        "  x, y, z = a, b, c\n"
        "end\n"
        "function g(...)\n"
        "  f(..., 3)\n"
        "end\n"
        "g(1, 2)";

    CHECK( DoString(L, code) );

    lua_getglobal(L, "x");
    CHECK( lua_tonumber(L, -1) == 1.0 );

    lua_getglobal(L, "y");
    CHECK( lua_tonumber(L, -1) == 3.0 );

    lua_getglobal(L, "z");
    CHECK( lua_isnil(L, -1) );

}

TEST_FIXTURE(VarArg5, LuaFixture)
{

    const char* code =
        "function f(a, b)\n"
        "  x = a\n"
        "  y = b\n"
        "end\n"
        "function g()\n"
        "  return 1, 2\n"
        "end\n"
        "f( g() )";

    CHECK( DoString(L, code) );

    lua_getglobal(L, "x");
    CHECK( lua_tonumber(L, -1) == 1.0 );

    lua_getglobal(L, "y");
    CHECK( lua_tonumber(L, -1) == 2.0 );

}

TEST_FIXTURE(DoBlock, LuaFixture)
{

    const char* code =
        "local _a = 1\n"
        "do\n"
        "  local _a, _b\n"
        "  _a = 2\n"
        "  _b = 3\n"
        "end\n"
        "a = _a\n"
        "b = _b";

    CHECK( DoString(L, code) );

    lua_getglobal(L, "a");
    CHECK( lua_tonumber(L, -1) == 1.0 );

    lua_getglobal(L, "b");
    CHECK( lua_isnil(L, -1)  );

}

TEST_FIXTURE(LocalUpValue, LuaFixture)
{

    const char* code =
        "local a = 1\n"
        "do\n"
        "  local p = 2\n"
        "  f = function() return p end\n"
        "end\n"
        "local b = 3\n"
        "c = f()\n";

    CHECK( DoString(L, code) );

    lua_getglobal(L, "c");
    CHECK( lua_tonumber(L, -1) == 2.0 );

}

TEST_FIXTURE(ShadowLocalUpValue, LuaFixture)
{

    const char* code =
        "local a = 5\n"
        "function f()\n"
        "  v = a\n"
        "end\n"
        "local a = 6\n"
        "f()";

    CHECK( DoString(L, code) );

    lua_getglobal(L, "v");
    CHECK( lua_tonumber(L, -1) == 5.0 );

}

TEST_FIXTURE(EmptyStatement, LuaFixture)
{

    const char* code =
        "function g() end\n"
        "local a = f ; (g)()\n";

    CHECK( DoString(L, code) );

}

TEST_FIXTURE(CppCommentLine, LuaFixture)
{

    const char* code =
        "// this is a comment\n"
        "a = 1";

    CHECK( DoString(L, code) );
    
    lua_getglobal(L, "a");
    CHECK( lua_tonumber(L, -1) == 1.0 );

}

TEST_FIXTURE(CppCommentBlock, LuaFixture)
{

    const char* code =
        "/* this is a comment\n"
        "that goes for multiple lines */\n"
        "a = 1\n";

    CHECK( DoString(L, code) );

    lua_getglobal(L, "a");
    CHECK( lua_tonumber(L, -1) == 1.0 );

}

TEST_FIXTURE(LuaCommentBlock, LuaFixture)
{

    const char* code =
        "--[[ this is a comment\n"
        "this is the second line ]]\n"
        "a = 1";

    CHECK( DoString(L, code) );
    
    lua_getglobal(L, "a");
    CHECK( lua_tonumber(L, -1) == 1.0 );

}

TEST_FIXTURE(NotEqual, LuaFixture)
{

    const char* code =
        "a = (5 ~= 6)\n"
        "b = (7 ~= 7)";

    CHECK( DoString(L, code) );

    lua_getglobal(L, "a");
    CHECK( lua_isboolean(L, -1) );
    CHECK( lua_toboolean(L, -1) == 1 );

    lua_getglobal(L, "b");
    CHECK( lua_isboolean(L, -1) );
    CHECK( lua_toboolean(L, -1) == 0 );

}

TEST_FIXTURE(Number, LuaFixture)
{

    const char* code =
        "a = 3\n"
        "b = 3.14\n"
        "c = -3.1416\n"
        "d = -.12\n"
        /*
        "e = 314.16e-2\n";
        "f = 0.31416E1\n";
        */
        "g = 0xff\n"
        "h = 0x56";

    CHECK( DoString(L, code) );

    lua_getglobal(L, "a");
    CHECK( lua_tonumber(L, -1) == 3.0 );

    lua_getglobal(L, "b");
    CHECK_CLOSE( lua_tonumber(L, -1), 3.14 ); 

    lua_getglobal(L, "c");
    CHECK_CLOSE( lua_tonumber(L, -1), -3.1416 );

    lua_getglobal(L, "d");
    CHECK_CLOSE( lua_tonumber(L, -1), -0.12);

    /*
    lua_getglobal(L, "e");
    CHECK( lua_tonumber(L, -1) == 314.16e-2 );
    
    lua_getglobal(L, "f");
    CHECK( lua_tonumber(L, -1) == 0.31416e1 );
    */

    lua_getglobal(L, "g");
    CHECK_CLOSE( lua_tonumber(L, -1), 0xFF );

    lua_getglobal(L, "h");
    CHECK_CLOSE( lua_tonumber(L, -1), 0x56 );

}

TEST_FIXTURE(ElseIf, LuaFixture)
{

    const char* code =
        "if false then\n"
        "elseif true then\n"
        "  success = true\n"
        "end";

    CHECK( DoString(L, code) );

    lua_getglobal(L, "success");
    CHECK( lua_toboolean(L, -1) );

}

TEST_FIXTURE(DivideOperator, LuaFixture)
{

    const char* code =
        "a = 10 / 2";

    CHECK( DoString(L, code) );

    lua_getglobal(L, "a");
    CHECK( lua_tonumber(L, -1) == 5 );

}

TEST_FIXTURE(SubtractOperator, LuaFixture)
{

    // Check that the subtraction symbol is properly parsed and
    // not treated as part of the 4.
    const char* code =
        "v = 6-4";

    CHECK( DoString(L, code) );

    lua_getglobal(L, "v");
    CHECK( lua_tonumber(L, -1) == 2 );

}

TEST_FIXTURE(UnaryMinusOperator, LuaFixture)
{

    const char* code =
        "local x = 5\n" 
        "y = -x";

    CHECK( DoString(L, code) );

    lua_getglobal(L, "y");
    CHECK( lua_tonumber(L, -1) == -5 );

}

TEST_FIXTURE(UnaryMinusOperatorConstant, LuaFixture)
{

    const char* code =
        "x = -5";

    CHECK( DoString(L, code) );

    lua_getglobal(L, "x");
    CHECK( lua_tonumber(L, -1) == -5 );

}

TEST_FIXTURE(ModuloOperator, LuaFixture)
{

    const char* code =
        "a = 10 % 3";

    CHECK( DoString(L, code) );

    lua_getglobal(L, "a");
    CHECK( lua_tonumber(L, -1) == 1 );

}

TEST_FIXTURE(ExponentiationOperator, LuaFixture)
{

    const char* code =
        "a = 2 ^ 3";

    CHECK( DoString(L, code) );

    lua_getglobal(L, "a");
    CHECK( lua_tonumber(L, -1) == 8 );

}

TEST_FIXTURE(EscapeCharacters, LuaFixture)
{

    const char* code =
        "b = '\\01a\\002\\a\\b\\f\\n\\r\\t\\v\\\"\\\''";

    CHECK( DoString(L, code) );

    lua_getglobal(L, "b");
    CHECK( lua_isstring(L, -1) );
    const char* buffer = lua_tostring(L, -1); 

    CHECK( buffer[0] == 1 );
    CHECK( buffer[1] == 'a' );
    CHECK( buffer[2] == 2 );
    CHECK( buffer[3] == '\a' );
    CHECK( buffer[4] == '\b' );
    CHECK( buffer[5] == '\f' );
    CHECK( buffer[6] == '\n' );
    CHECK( buffer[7] == '\r' );
    CHECK( buffer[8] == '\t' );
    CHECK( buffer[9] == '\v' );
    CHECK( buffer[10] == '\"' );
    CHECK( buffer[11] == '\'' );

}

TEST_FIXTURE(InvalidEscapeCharacters, LuaFixture)
{

    const char* code =
        "b = '\\xyz";

    CHECK( luaL_loadstring(L, code) != 0 );

}

TEST_FIXTURE(NilConstant, LuaFixture)
{

    const char* code =
        "c = nil\n"
        "if a == nil then\n"
        "  b = 5\n"
        "end\n";

    CHECK( DoString(L, code) );

    lua_getglobal(L, "b");
    CHECK( lua_tonumber(L, -1) == 5 );

    lua_getglobal(L, "c");
    CHECK( lua_isnil(L, -1) );

}

TEST_FIXTURE(ContinuedString, LuaFixture)
{

    const char* code =
        "a = 'one\\\ntwo'";

    CHECK( DoString(L, code) );

    lua_getglobal(L, "a");
    CHECK( lua_isstring(L, -1) );
    CHECK_EQ( lua_tostring(L, -1), "one\ntwo" );

}

TEST_FIXTURE(LongString, LuaFixture)
{

    const char* code =
        "a = [[one\ntwo]]";

    CHECK( DoString(L, code) );

    lua_getglobal(L, "a");
    CHECK( lua_isstring(L, -1) );
    CHECK_EQ( lua_tostring(L, -1), "one\ntwo" );

}

TEST_FIXTURE(Closure, LuaFixture)
{

    const char* code =
        "local l = 5\n"
        "function f()\n"
        "  v = l\n"
        "end\n"
        "f()";

    CHECK( DoString(L, code) );

    lua_getglobal(L, "v");
    CHECK( lua_tonumber(L, -1) == 5 );

}

TEST_FIXTURE(ClosureInClosure, LuaFixture)
{

    const char* code =
        "local l = 5\n"
        "function f()\n"
        "  local function g() v = l end\n"
        "  g()\n"
        "end\n"
        "f()";

    CHECK( DoString(L, code) );

    lua_getglobal(L, "v");
    CHECK( lua_tonumber(L, -1) == 5 );

}

TEST_FIXTURE(ManyConstants, LuaFixture)
{

    const char* code =
        "a = { }\n"
        "a[001]=001; a[002]=002; a[003]=003; a[004]=004; a[005]=005; a[006]=006\n"
        "a[007]=007; a[008]=008; a[009]=009; a[010]=010; a[011]=011; a[012]=012\n"
        "a[013]=013; a[014]=014; a[015]=015; a[016]=016; a[017]=017; a[018]=018\n"
        "a[019]=019; a[020]=020; a[021]=021; a[022]=022; a[023]=023; a[024]=024\n"
        "a[025]=025; a[026]=026; a[027]=027; a[028]=028; a[029]=029; a[030]=030\n"
        "a[031]=031; a[032]=032; a[033]=033; a[034]=034; a[035]=035; a[036]=036\n"
        "a[037]=037; a[038]=038; a[039]=039; a[040]=040; a[041]=041; a[042]=042\n"
        "a[043]=043; a[044]=044; a[045]=045; a[046]=046; a[047]=047; a[048]=048\n"
        "a[049]=049; a[050]=050; a[051]=051; a[052]=052; a[053]=053; a[054]=054\n"
        "a[055]=055; a[056]=056; a[057]=057; a[058]=058; a[059]=059; a[060]=060\n"
        "a[061]=061; a[062]=062; a[063]=063; a[064]=064; a[065]=065; a[066]=066\n"
        "a[067]=067; a[068]=068; a[069]=069; a[070]=070; a[071]=071; a[072]=072\n"
        "a[073]=073; a[074]=074; a[075]=075; a[076]=076; a[077]=077; a[078]=078\n"
        "a[079]=079; a[080]=080; a[081]=081; a[082]=082; a[083]=083; a[084]=084\n"
        "a[085]=085; a[086]=086; a[087]=087; a[088]=088; a[089]=089; a[090]=090\n"
        "a[091]=091; a[092]=092; a[093]=093; a[094]=094; a[095]=095; a[096]=096\n"
        "a[097]=097; a[098]=098; a[099]=099; a[100]=100; a[101]=101; a[102]=102\n"
        "a[103]=103; a[104]=104; a[105]=105; a[106]=106; a[107]=107; a[108]=108\n"
        "a[109]=109; a[110]=110; a[111]=111; a[112]=112; a[113]=113; a[114]=114\n"
        "a[115]=115; a[116]=116; a[117]=117; a[118]=118; a[119]=119; a[120]=120\n"
        "a[121]=121; a[122]=122; a[123]=123; a[124]=124; a[125]=125; a[126]=126\n"
        "a[127]=127; a[128]=128; a[129]=129; a[130]=130; a[131]=131; a[132]=132\n"
        "a[133]=133; a[134]=134; a[135]=135; a[136]=136; a[137]=137; a[138]=138\n"
        "a[139]=139; a[140]=140; a[141]=141; a[142]=142; a[143]=143; a[144]=144\n"
        "a[145]=145; a[146]=146; a[147]=147; a[148]=148; a[149]=149; a[150]=150\n"
        "a[151]=151; a[152]=152; a[153]=153; a[154]=154; a[155]=155; a[156]=156\n"
        "a[157]=157; a[158]=158; a[159]=159; a[160]=160; a[161]=161; a[162]=162\n"
        "a[163]=163; a[164]=164; a[165]=165; a[166]=166; a[167]=167; a[168]=168\n"
        "a[169]=169; a[170]=170; a[171]=171; a[172]=172; a[173]=173; a[174]=174\n"
        "a[175]=175; a[176]=176; a[177]=177; a[178]=178; a[179]=179; a[180]=180\n"
        "a[181]=181; a[182]=182; a[183]=183; a[184]=184; a[185]=185; a[186]=186\n"
        "a[187]=187; a[188]=188; a[189]=189; a[190]=190; a[191]=191; a[192]=192\n"
        "a[193]=193; a[194]=194; a[195]=195; a[196]=196; a[197]=197; a[198]=198\n"
        "a[199]=199; a[200]=200; a[201]=201; a[202]=202; a[203]=203; a[204]=204\n"
        "a[205]=205; a[206]=206; a[207]=207; a[208]=208; a[209]=209; a[210]=210\n"
        "a[211]=211; a[212]=212; a[213]=213; a[214]=214; a[215]=215; a[216]=216\n"
        "a[217]=217; a[218]=218; a[219]=219; a[220]=220; a[221]=221; a[222]=222\n"
        "a[223]=223; a[224]=224; a[225]=225; a[226]=226; a[227]=227; a[228]=228\n"
        "a[229]=229; a[230]=230; a[231]=231; a[232]=232; a[233]=233; a[234]=234\n"
        "a[235]=235; a[236]=236; a[237]=237; a[238]=238; a[239]=239; a[240]=240\n"
        "a[241]=241; a[242]=242; a[243]=243; a[244]=244; a[245]=245; a[246]=246\n"
        "a[247]=247; a[248]=248; a[249]=249; a[250]=250; a[251]=251; a[252]=252\n"
        "a[253]=253; a[254]=254; a[255]=255; a[256]=256";

    CHECK( DoString(L, code) );

}

TEST_FIXTURE(LargeArray, LuaFixture)
{

    const char* code = 
        "t = {\n"
        "0x01,0x02,0x03,0x04,0x05,0x06,0x07,0x08,0x09,0x0a,0x0b,0x0c,0x0d,0x0e,0x0f,\n"
        "0x10,0x11,0x12,0x13,0x14,0x15,0x16,0x17,0x18,0x19,0x1a,0x1b,0x1c,0x1d,0x1e,\n"
        "0x1f,0x20,0x21,0x22,0x23,0x24,0x25,0x26,0x27,0x28,0x29,0x2a,0x2b,0x2c,0x2d,\n"
        "0x2e,0x2f,0x30,0x31,0x32,0x33,0x34,0x35,0x36,0x37,0x38,0x39,0x3a,0x3b,0x3c,\n"
        "0x3d,0x3e,0x3f,0x40,0x41,0x42,0x43,0x44,0x45,0x46,0x47,0x48,0x49,0x4a,0x4b,\n"
        "0x4c,0x4d,0x4e,0x4f,0x50,0x51,0x52,0x53,0x54,0x55,0x56,0x57,0x58,0x59,0x5a,\n"
        "0x5b,0x5c,0x5d,0x5e,0x5f,0x60,0x61,0x62,0x63,0x64,0x65,0x66,0x67,0x68,0x69,\n"
        "0x6a,0x6b,0x6c,0x6d,0x6e,0x6f,0x70,0x71,0x72,0x73,0x74,0x75,0x76,0x77,0x78,\n"
        "0x79,0x7a,0x7b,0x7c,0x7d,0x7e,0x7f,0x80,0x81,0x82,0x83,0x84,0x85,0x86,0x87,\n"
        "0x88,0x89,0x8a,0x8b,0x8c,0x8d,0x8e,0x8f,0x90,0x91,0x92,0x93,0x94,0x95,0x96,\n"
        "0x97,0x98,0x99,0x9a,0x9b,0x9c,0x9d,0x9e,0x9f,0xa0,0xa1,0xa2,0xa3,0xa4,0xa5,\n"
        "0xa6,0xa7,0xa8,0xa9,0xaa,0xab,0xac,0xad,0xae,0xaf,0xb0,0xb1,0xb2,0xb3,0xb4,\n"
        "0xb5,0xb6,0xb7,0xb8,0xb9,0xba,0xbb,0xbc,0xbd,0xbe,0xbf,0xc0,0xc1,0xc2,0xc3,\n"
        "0xc4,0xc5,0xc6,0xc7,0xc8,0xc9,0xca,0xcb,0xcc,0xcd,0xce,0xcf,0xd0,0xd1,0xd2,\n"
        "0xd3,0xd4,0xd5,0xd6,0xd7,0xd8,0xd9,0xda,0xdb,0xdc,0xdd,0xde,0xdf,0xe0,0xe1,\n"
        "0xe2,0xe3,0xe4,0xe5,0xe6,0xe7,0xe8,0xe9,0xea,0xeb,0xec,0xed,0xee,0xef,0xf0,\n"
        "0xf1,0xf2,0xf3,0xf4,0xf5,0xf6,0xf7,0xf8,0xf9,0xfa,0xfb,0xfc,0xfd,0xfe,0xff\n"
        "}";

    CHECK( DoString(L, code) );
    
    lua_getglobal(L, "t");
    CHECK( lua_istable(L, -1) );

    for (int i = 1; i < 256; ++i)
    {
        lua_rawgeti(L, -1, i);
        CHECK( lua_tonumber(L, -1) == i );
        lua_pop(L, 1);
    }

}

TEST_FIXTURE(LocalInit, LuaFixture)
{
    
    const char* code =
        "function f() end\n"
        "f(1, 2, 3, 4, 5, 6)\n"
        "do\n"
        "  local _a\n"
        "  a = _a\n"
        "end";

    CHECK( DoString(L, code) );

    lua_getglobal(L, "a");
    CHECK( lua_isnil(L, -1) );
    
}

TEST_FIXTURE(OperatorPrecedence, LuaFixture)
{
    
    const char* code =
        "a = 1 + 2 * 3\n"
        "b = 1 + 4 / 2\n"
        "c = 1 - 2 * 3\n"
        "d = 1 - 4 / 2\n"
        "e = 2 * -3 ^ 4 * 5\n";

    CHECK( DoString(L, code) );

    lua_getglobal(L, "a");
    CHECK_CLOSE( lua_tonumber(L, -1), 7);

    lua_getglobal(L, "b");
    CHECK_CLOSE( lua_tonumber(L, -1),  3);

    lua_getglobal(L, "c");
    CHECK_CLOSE( lua_tonumber(L, -1),  -5);

    lua_getglobal(L, "d");
    CHECK_CLOSE( lua_tonumber(L, -1),  -1);

    lua_getglobal(L, "e");
    CHECK_CLOSE( lua_tonumber(L, -1),  -810);

}

TEST_FIXTURE(LocalTable, LuaFixture)
{

    const char* code =
        "local _t = { 'one', 'two', 'three' }\n"
        "t = _t";
    
    CHECK( DoString(L, code) );

    lua_getglobal(L, "t");
    CHECK( lua_istable(L, -1) );
    
    lua_rawgeti(L, -1, 1);
    CHECK_EQ( lua_tostring(L, -1), "one" );
    lua_pop(L, 1);

    lua_rawgeti(L, -1, 2);
    CHECK_EQ( lua_tostring(L, -1), "two" );
    lua_pop(L, 1);

    lua_rawgeti(L, -1, 3);
    CHECK_EQ( lua_tostring(L, -1), "three" );
    lua_pop(L, 1);

}

TEST_FIXTURE(CallPreserveStack, LuaFixture)
{

    // This test checks that calling a function doesn't corrupt the stack
    // downstream.

    const char* code =     
        "function F()\n"
        "end\n"
        "local t = { }\n"
        "local mt = { __newindex = F  }\n"
        "setmetatable(t, mt)\n"
        "F()\n"
        "local _a = 1\n"
        "t.test = 5\n"
        "a = _a";

    CHECK( DoString(L, code) );

    lua_getglobal(L, "a");
    CHECK( lua_tonumber(L, -1) == 1.0 );

<<<<<<< HEAD
    lua_close(L);

}

TEST(FunctionUpValue)
{

    lua_State*  L = luaL_newstate();

    const char* code =
        "local a = 1\n"
        "function F()\n"
        "  _b = a\n"
        "  a = 2\n"
        "end\n"
        "F()\n"
        "_a = a";

    CHECK( DoString(L, code) );

    lua_getglobal(L, "_a");
    CHECK( lua_tonumber(L, -1) == 2.0 );

    lua_getglobal(L, "_b");
    CHECK( lua_tonumber(L, -1) == 1.0 );

    lua_close(L);

=======
>>>>>>> 7d9b6664
}<|MERGE_RESOLUTION|>--- conflicted
+++ resolved
@@ -2458,15 +2458,10 @@
     lua_getglobal(L, "a");
     CHECK( lua_tonumber(L, -1) == 1.0 );
 
-<<<<<<< HEAD
-    lua_close(L);
-
-}
-
-TEST(FunctionUpValue)
-{
-
-    lua_State*  L = luaL_newstate();
+}
+
+TEST_FIXTURE(FunctionUpValue, LuaFixture)
+{
 
     const char* code =
         "local a = 1\n"
@@ -2485,8 +2480,4 @@
     lua_getglobal(L, "_b");
     CHECK( lua_tonumber(L, -1) == 1.0 );
 
-    lua_close(L);
-
-=======
->>>>>>> 7d9b6664
 }