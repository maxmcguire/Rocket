/*
 * RocketVM
 * Copyright (c) 2011 Max McGuire
 *
 * See copyright notice in COPYRIGHT
 */

#include "Table.h"
#include "String.h"

#include <stdlib.h>
#include <assert.h>
#include <memory.h>

template <class T>
static inline void Swap(T& a, T& b)
{
    T temp = a;
    a = b;
    b = temp;
}

Table* Table_Create(lua_State* L)
{
    Table* table = static_cast<Table*>( Gc_AllocateObject(L, LUA_TTABLE, sizeof(Table)) );
    table->numNodes     = 0;
    table->nodes        = NULL;
    table->metatable    = NULL;
    return table;
}

void Table_Destroy(lua_State* L, Table* table)
{
    Free(L, table->nodes, table->numNodes * sizeof(TableNode));
    Free(L, table, sizeof(Table));
}

static inline void HashCombine(unsigned int& seed, unsigned int value)
{
    seed ^= value + (seed<<6) + (seed>>2);
}

static inline unsigned int Hash(double v)
{
    unsigned int* ptr = reinterpret_cast<unsigned int*>(&v);
    unsigned int seed = *ptr++;
    HashCombine(seed, *ptr);
    return seed;
}

static inline unsigned int Hash(void* key)
{
    // From: http://www.concentric.net/~ttwang/tech/inthash.htm
    // Disable 64-bit portability warning. This function should be
    // completely changed for 64-bit keys.
#pragma warning( push )
#pragma warning( disable : 4311 )
    unsigned int a = reinterpret_cast<unsigned int>(key);
#pragma warning( pop ) 
    a = (a+0x7ed55d16) + (a<<12);
    a = (a^0xc761c23c) ^ (a>>19);
    a = (a+0x165667b1) + (a<<5);
    a = (a+0xd3a2646c) ^ (a<<9);
    a = (a+0xfd7046c5) + (a<<3);
    a = (a^0xb55a4f09) ^ (a>>16);
    return a;
}

static inline unsigned int Hash(const Value* key)
{
    if (Value_GetIsNumber(key))
    {
        return Hash( key->number );
    }
    else if (Value_GetIsString(key))
    {
        return key->string->hash;
    }
    else if (Value_GetIsBoolean(key))
    {
        return key->boolean ? 1 : 0;
    }
    return Hash(key->object);
}

static inline bool KeysEqual(const Value* key1, const Value* key2)
{
    if (key1->tag != key2->tag)
    {
        return false;
    }
    return key1->object == key2->object;
}

static inline size_t Table_GetMainIndex(const Table* table, const Value* key)
{
    return Hash(key) & (table->numNodes - 1);
}

static inline bool Table_NodeIsEmpty(const TableNode* node)
{
    return node->dead;
}

/**
 * Returns true if the node pointer is valid for the table. This is used
 * for debugging.
 */
static bool Table_GetIsValidNode(const Table* table, const TableNode* node)
{
    return (node >= table->nodes) && (node < table->nodes + table->numNodes);
}

/**
 * Checks various aspects of the table to make sure they are correct. Returns
 * true if everything in the table structure appears valid. This function is 
 * not fast and should only be used for debugging.
 */
static bool Table_CheckConsistency(const Table* table)
{

    for (int i = 0; i < table->numNodes; ++i)
    {
        const TableNode* node = &table->nodes[i]; 

        if (Value_GetIsNil(&node->key))
        {
            // If a node has a nil key it must be dead.
            if (!node->dead)
            {
                assert(0);
                return false;
            }
        }
        else
        {

            // Check that all of the "next" pointers point to a valid element
            if (node->next != NULL && !Table_GetIsValidNode(table, node->next))
            {
                assert(0);
                return false;
            }

            // Check that the "next" pointer is correct.
            if (node->next != NULL && node->next->dead)
            {
                if (!Table_GetIsValidNode(table, node->next->prev))
                {
                    assert(0);
                    return false;
                }
                if (node->next->prev != node)
                {
                    assert(0);
                    return false;
                }
            }

            // Check that the "prev" pointer is correct for a dead node.
            if (node->dead && node->prev != NULL)
            {
                if (!Table_GetIsValidNode(table, node->prev))
                {
                    assert(0);
                    return false;
                }
                if (node->prev->next != node)
                {
                    assert(0);
                    return false;
                }
            }

            // Check the invariant that either this node is in its main index,
            // or the element in its main index is in its *own* main index.

            size_t mainIndex = Table_GetMainIndex(table, &node->key);
            const TableNode* collidingNode = &table->nodes[i];

            if (collidingNode != node)
            {
                if (Table_GetMainIndex(table, &collidingNode->key) != mainIndex)
                {
                    assert(0);
                    return false;
                }

                // Check that our node is somewhere in the chain from the
                // colliding node.
                const TableNode* n = collidingNode->next;
                while (n != NULL && n != node)
                {
                    n = n->next;
                }
                if (n != node)
                {
                    assert(0);
                    return false;
                }

            }

        }

    }

    return true;

}

static bool Table_Resize(lua_State* L, Table* table, int numNodes)
{

    if (table->numNodes == numNodes)
    {
        return true;
    }
    
    size_t size = numNodes * sizeof(TableNode);
    TableNode* nodes = static_cast<TableNode*>( Allocate(L, size) );

    if (nodes == NULL)
    {
        return false;
    }

    for (int i = 0; i < numNodes; ++i)
    {
        SetNil(&nodes[i].key);
        nodes[i].dead = true;
        nodes[i].next = NULL;
<<<<<<< HEAD
        nodes[i].dead = true;
=======
        nodes[i].prev = NULL;
>>>>>>> 6794a6ea
    }
        
    // Rehash all of the nodes.

    Swap(table->numNodes, numNodes);
    Swap(table->nodes, nodes);

    for (int i = 0; i < numNodes; ++i)
    {
        if ( !Table_NodeIsEmpty(&nodes[i]) )
        {
            Table_SetTable(L, table, &nodes[i].key, &nodes[i].value);
        }
    }

    Free(L, nodes, numNodes * sizeof(TableNode));
    
    assert( Table_CheckConsistency(table) );
    return true;

}

<<<<<<< HEAD
/** Finds a node in the table with the specified key. */
static TableNode* Table_GetNode(Table* table, const Value* key)
{

    if (table->numNodes == 0)
    {
        return NULL;
    }
  
    size_t index = Table_GetMainIndex(table, key);
    TableNode* node = &table->nodes[index];

    while ( node != NULL && (node->dead || !KeysEqual(&node->key, key)) )
    {
        node = node->next;
    }

    return node;

}

/** Finds a node in the table with the specified key, including nodes that are
marked as dead. */
static TableNode* Table_GetNodeIncludingDead(Table* table, const Value* key)
=======
static TableNode* Table_GetNodeIncludeDead(Table* table, const Value* key)
>>>>>>> 6794a6ea
{

    if (table->numNodes == 0)
    {
        return NULL;
    }
  
    size_t index = Table_GetMainIndex(table, key);
    TableNode* node = &table->nodes[index];
  
    while ( node != NULL && !KeysEqual(&node->key, key) )
    {
        node = node->next;
    }

    return node;

}

static TableNode* Table_GetNode(Table* table, const Value* key, TableNode** prevNode = NULL)
{

    TableNode* node = Table_GetNode(table, key);

    if (node == NULL)
    {
        return false;
    }

    node->dead = true;
    return true;

    // This implementation is based around moving nodes around, which doesn't
    // work for iterating. This code will be necessary during garbage collection
    // however, so it's kept here in preparation for that.
    /*
    if (table->numNodes == 0)
    {
        return NULL;
    }
  
    size_t index = Table_GetMainIndex(table, key);
    TableNode* node = &table->nodes[index];
    TableNode* prev = NULL;

    while ( node != NULL && (node->dead || !KeysEqual(&node->key, key)) )
    {
        prev = node;
        node = node->next;
    }

    if (prevNode)
    {
        *prevNode = prev;
    }

<<<<<<< HEAD
        // The node is in its main index, which means it is the first element
        // in the chain (if there were any collisions).

        TableNode* nextNode = node->next;
        if (nextNode != NULL)
        {
            *node = *nextNode;
            nextNode->dead = true;
            nextNode->next = NULL;
        }
        else
        {
            node->dead = true;
        }
=======
    return node;
>>>>>>> 6794a6ea

}

static bool Table_Remove(Table* table, const Value* key)
{

<<<<<<< HEAD
        prevNode->next = nextNode->next;
        nextNode->dead = true;
        nextNode->next = NULL;
=======
    TableNode* prev = NULL;
    TableNode* node = Table_GetNode(table, key, &prev);
>>>>>>> 6794a6ea

    if (node == NULL)
    {
        return false;
    }

    node->dead = true;
    node->prev = prev;

    assert( Table_CheckConsistency(table) );
    return true;
    */

}

static TableNode* Table_GetFreeNode(Table* table)
{
    for (int i = 0; i < table->numNodes; ++i)
    {
        if ( Table_NodeIsEmpty(&table->nodes[i]) )
        {
            return &table->nodes[i];
        }
    }
    return NULL;
}

void Table_SetTable(lua_State* L, Table* table, int key, Value* value)
{
    Value k;
    SetValue( &k, key );
    Table_SetTable(L, table, &k, value);
}

void Table_SetTable(lua_State* L, Table* table, const char* key, Value* value)
{
    Value k;
    SetValue( &k, String_Create(L, key) );
    Table_SetTable(L, table, &k, value);
}

bool Table_Update(lua_State* L, Table* table, Value* key, Value* value)
{

    if (Value_GetIsNil(value))
    {
        return Table_Remove(table, key);
    }

    TableNode* node = Table_GetNode(table, key);
    if (node == NULL)
    {
        return false;
    }

    node->value = *value;
    Gc_WriteBarrier(L, table, value);
    return true;

}

static TableNode* Table_UnlinkDeadNode(Table* table, TableNode* node)
{
    assert(node->dead);

    if (node->prev != NULL)
    {
        // This node is in the middle of a list, so just unhook it from the
        // previous and next nodes.
        node->prev->next = node->next;
        if (node->next != NULL && node->next->dead)
        {
            node->next->prev = node->prev;
        }
    }
    else
    {
        // This is the head of the list. We can't unlink it from the chain since
        // nothing will point to the rest of the list, so move another node the
        // head of the list.
        TableNode* next = node->next;
        if (next != NULL)
        {
            *node = *next;
            if (node->dead)
            {
                node->prev = NULL;
            }
            if (node->next != NULL && node->next->dead)
            {
                node->next->prev = node;
            }
            node = next;
        }
    }

    return node;
}

void Table_Insert(lua_State* L, Table* table, Value* key, Value* value)
{

    if (table->numNodes == 0)
    {
        Table_Resize(L, table, 2);
    }

Start:

    Gc_WriteBarrier(L, table, key);
    Gc_WriteBarrier(L, table, value);

    size_t index = Table_GetMainIndex(table, key);
    TableNode* node = &table->nodes[index];

    if ( node->dead )
    {
        // If this node is in another list, we need to remove it from that list
        // since our new node shouldn't be part of that list.
        if (node->prev != NULL)
        {
            node->prev->next = node->next;
            if (node->next != NULL && node->next->dead)
            {
                node->next->prev = node->prev;
            }
            node->next = NULL;
        }
        node->dead  = false;
        node->key   = *key;
        node->value = *value;
<<<<<<< HEAD
        node->next  = NULL;
        node->dead  = false;
=======
>>>>>>> 6794a6ea
    }
    else
    {

        assert(!node->dead);

        // Need to insert a new node into the table.
        TableNode* freeNode = Table_GetFreeNode(table);
        if (freeNode == NULL)
        {
            // Table is full, so resize.
            if (Table_Resize(L, table, table->numNodes * 2))
            {
                goto Start;
            }
        }
        freeNode = Table_UnlinkDeadNode(table, freeNode);
        assert(freeNode != node);

        // Something else is in our primary slot, check if it's in its
        // primary slot.
        size_t collisionIndex = Table_GetMainIndex(table, &node->key);
        if (index != collisionIndex)
        {

            // Update the previous node in the chain.
            TableNode* prevNode = &table->nodes[collisionIndex];
            assert( !Table_NodeIsEmpty(prevNode) );
            while (prevNode->next != node)
            {
                prevNode = prevNode->next;
            }
            prevNode->next = freeNode;

            // The object in its current spot is not it's primary index,
            // so we can freely move it somewhere else.
            *freeNode = *node;
            node->key   = *key;
            node->value = *value;
<<<<<<< HEAD
            node->next  = freeNode;
            node->dead  = false;
            assert(node->next != node);
=======
            node->next  = NULL;
            node->dead  = false;
>>>>>>> 6794a6ea

        }
        else
        {
            // The current slot is the primary index, so add our new key into a
            // the free slot and chain it to the other node.
            freeNode->key   = *key;
            freeNode->value = *value;
            freeNode->dead  = false;
<<<<<<< HEAD
            assert(node->next != freeNode);
=======
>>>>>>> 6794a6ea
            freeNode->next  = node->next;
            node->next      = freeNode;

            if (freeNode->next != NULL && freeNode->next->dead)
            {
                freeNode->next->prev = freeNode;
            }
        }

    }

    assert( Table_CheckConsistency(table) );

}

void Table_SetTable(lua_State* L, Table* table, Value* key, Value* value)
{
    if (!Table_Update(L, table, key, value) && !Value_GetIsNil(value))
    {
        Table_Insert(L, table, key, value);
    }
}

Value* Table_GetTable(lua_State* L, Table* table, String* key)
{
    Value k;
    SetValue(&k, key);
    return Table_GetTable(L, table, &k);
}

Value* Table_GetTable(lua_State* L, Table* table, const Value* key)
{
    TableNode* node = Table_GetNode(table, key);
    if (node == NULL)
    {
        return NULL;
    }
    assert( !Table_NodeIsEmpty(node) );
    return &node->value;
}

Value* Table_GetTable(lua_State* L, Table* table, int key)
{
    // TODO: Implement fast array access.
    Value value;
    SetValue( &value, key );
    return Table_GetTable(L, table, &value);
}

int Table_GetSize(lua_State* L, Table* table)
{

    // Find min, max such that min is non-nil and max is nil. These will
    // bracket our length.
    
    int min = 0;
    int max = 1;

    while (1)
    {
        // Check if max is non-nil. If it is, then move min up to max and
        // advance max.
        const Value* value = Table_GetTable(L, table, max);
        if (value == NULL || Value_GetIsNil(value))
        {
            break;
        }
        else
        {
            min = max;
            max *= 2;
        }
    }

    // Binary search between min and max to find the actual length.
    while (max > min + 1)
    {
        int mid = (min + max) / 2;
        const Value* value = Table_GetTable(L, table, mid);
        if (value == NULL || Value_GetIsNil(value)) 
        {
            max = mid;
        }
        else
        {
            min = mid;
        }
    }

    return min;

}

const Value* Table_Next(Table* table, Value* key)
{
    
    int index = 0;
    if (!Value_GetIsNil(key))
    {
<<<<<<< HEAD
        
        // Note, we compare even for dead keys so that we can continue iterating
        // after deleting a key from the table.
        TableNode* node = Table_GetNodeIncludingDead(table, key);
=======
        TableNode* node = Table_GetNodeIncludeDead(table, key);
>>>>>>> 6794a6ea
        if (node == NULL)
        {
            return NULL;
        }

        // Start from the next slot after the last key we encountered.
        index = static_cast<int>(node - table->nodes) + 1;
    }

    while (index < table->numNodes && table->nodes[index].dead)
    {
        ++index;
    }

    if (index < table->numNodes)
    {
        TableNode* node = &table->nodes[index];
        *key = node->key;
        return &node->value;
    }

    return NULL;

}<|MERGE_RESOLUTION|>--- conflicted
+++ resolved
@@ -230,11 +230,7 @@
         SetNil(&nodes[i].key);
         nodes[i].dead = true;
         nodes[i].next = NULL;
-<<<<<<< HEAD
-        nodes[i].dead = true;
-=======
         nodes[i].prev = NULL;
->>>>>>> 6794a6ea
     }
         
     // Rehash all of the nodes.
@@ -257,34 +253,7 @@
 
 }
 
-<<<<<<< HEAD
-/** Finds a node in the table with the specified key. */
-static TableNode* Table_GetNode(Table* table, const Value* key)
-{
-
-    if (table->numNodes == 0)
-    {
-        return NULL;
-    }
-  
-    size_t index = Table_GetMainIndex(table, key);
-    TableNode* node = &table->nodes[index];
-
-    while ( node != NULL && (node->dead || !KeysEqual(&node->key, key)) )
-    {
-        node = node->next;
-    }
-
-    return node;
-
-}
-
-/** Finds a node in the table with the specified key, including nodes that are
-marked as dead. */
-static TableNode* Table_GetNodeIncludingDead(Table* table, const Value* key)
-=======
 static TableNode* Table_GetNodeIncludeDead(Table* table, const Value* key)
->>>>>>> 6794a6ea
 {
 
     if (table->numNodes == 0)
@@ -307,20 +276,6 @@
 static TableNode* Table_GetNode(Table* table, const Value* key, TableNode** prevNode = NULL)
 {
 
-    TableNode* node = Table_GetNode(table, key);
-
-    if (node == NULL)
-    {
-        return false;
-    }
-
-    node->dead = true;
-    return true;
-
-    // This implementation is based around moving nodes around, which doesn't
-    // work for iterating. This code will be necessary during garbage collection
-    // however, so it's kept here in preparation for that.
-    /*
     if (table->numNodes == 0)
     {
         return NULL;
@@ -341,38 +296,15 @@
         *prevNode = prev;
     }
 
-<<<<<<< HEAD
-        // The node is in its main index, which means it is the first element
-        // in the chain (if there were any collisions).
-
-        TableNode* nextNode = node->next;
-        if (nextNode != NULL)
-        {
-            *node = *nextNode;
-            nextNode->dead = true;
-            nextNode->next = NULL;
-        }
-        else
-        {
-            node->dead = true;
-        }
-=======
     return node;
->>>>>>> 6794a6ea
 
 }
 
 static bool Table_Remove(Table* table, const Value* key)
 {
 
-<<<<<<< HEAD
-        prevNode->next = nextNode->next;
-        nextNode->dead = true;
-        nextNode->next = NULL;
-=======
     TableNode* prev = NULL;
     TableNode* node = Table_GetNode(table, key, &prev);
->>>>>>> 6794a6ea
 
     if (node == NULL)
     {
@@ -384,7 +316,6 @@
 
     assert( Table_CheckConsistency(table) );
     return true;
-    */
 
 }
 
@@ -475,6 +406,8 @@
 void Table_Insert(lua_State* L, Table* table, Value* key, Value* value)
 {
 
+    assert( !Value_GetIsNil(value) );
+
     if (table->numNodes == 0)
     {
         Table_Resize(L, table, 2);
@@ -504,11 +437,6 @@
         node->dead  = false;
         node->key   = *key;
         node->value = *value;
-<<<<<<< HEAD
-        node->next  = NULL;
-        node->dead  = false;
-=======
->>>>>>> 6794a6ea
     }
     else
     {
@@ -548,14 +476,8 @@
             *freeNode = *node;
             node->key   = *key;
             node->value = *value;
-<<<<<<< HEAD
-            node->next  = freeNode;
-            node->dead  = false;
-            assert(node->next != node);
-=======
             node->next  = NULL;
             node->dead  = false;
->>>>>>> 6794a6ea
 
         }
         else
@@ -565,10 +487,6 @@
             freeNode->key   = *key;
             freeNode->value = *value;
             freeNode->dead  = false;
-<<<<<<< HEAD
-            assert(node->next != freeNode);
-=======
->>>>>>> 6794a6ea
             freeNode->next  = node->next;
             node->next      = freeNode;
 
@@ -668,19 +586,11 @@
     int index = 0;
     if (!Value_GetIsNil(key))
     {
-<<<<<<< HEAD
-        
-        // Note, we compare even for dead keys so that we can continue iterating
-        // after deleting a key from the table.
-        TableNode* node = Table_GetNodeIncludingDead(table, key);
-=======
         TableNode* node = Table_GetNodeIncludeDead(table, key);
->>>>>>> 6794a6ea
         if (node == NULL)
         {
             return NULL;
         }
-
         // Start from the next slot after the last key we encountered.
         index = static_cast<int>(node - table->nodes) + 1;
     }
